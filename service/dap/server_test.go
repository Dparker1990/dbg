--- conflicted
+++ resolved
@@ -1677,7 +1677,6 @@
 	})
 }
 
-<<<<<<< HEAD
 // TestLaunchSubstitutePath sets a breakpoint using a path
 // that does not exist and expects the substitutePath attribute
 // in the launch configuration to take care of the mapping.
@@ -1759,7 +1758,8 @@
 		t.Fatal(err)
 	}
 	return cmd
-=======
+}
+
 // TestWorkingDir executes to a breakpoint and tests that the specified
 // working directory is the one used to run the program.
 func TestWorkingDir(t *testing.T) {
@@ -1794,7 +1794,6 @@
 				disconnect: false,
 			}})
 	})
->>>>>>> 3c1b9427
 }
 
 // expectEval is a helper for verifying the values within an EvaluateResponse.
@@ -2770,7 +2769,6 @@
 		expectFailedToLaunchWithMessage(client.ExpectErrorResponse(t),
 			"Failed to launch: 'buildFlags' attribute '123' in debug configuration is not a string.")
 
-<<<<<<< HEAD
 		client.LaunchRequestWithArgs(map[string]interface{}{"mode": "debug", "program": fixture.Source, "substitutePath": 123})
 		expectFailedToLaunchWithMessage(client.ExpectErrorResponse(t),
 			"Failed to launch: 'substitutePath' attribute '123' in debug configuration is not a []{'from': string, 'to': string}")
@@ -2786,11 +2784,9 @@
 		client.LaunchRequestWithArgs(map[string]interface{}{"mode": "debug", "program": fixture.Source, "substitutePath": []interface{}{map[string]interface{}{"from": "path1", "to": 123}}})
 		expectFailedToLaunchWithMessage(client.ExpectErrorResponse(t),
 			"Failed to launch: 'substitutePath' attribute '[map[from:path1 to:123]]' in debug configuration is not a []{'from': string, 'to': string}")
-=======
 		client.LaunchRequestWithArgs(map[string]interface{}{"mode": "debug", "program": fixture.Source, "wd": 123})
 		expectFailedToLaunchWithMessage(client.ExpectErrorResponse(t),
 			"Failed to launch: 'wd' attribute '123' in debug configuration is not a string.")
->>>>>>> 3c1b9427
 
 		// Skip detailed message checks for potentially different OS-specific errors.
 		client.LaunchRequest("exec", fixture.Path+"_does_not_exist", stopOnEntry)
