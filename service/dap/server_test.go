--- conflicted
+++ resolved
@@ -1943,38 +1943,15 @@
 	})
 }
 
-<<<<<<< HEAD
 // TestSetFunctionBreakpoints is inspired by service/test.TestClientServer_FindLocations.
 func TestSetFunctionBreakpoints(t *testing.T) {
 	runTest(t, "locationsprog", func(client *daptest.Client, fixture protest.Fixture) {
-=======
-func expectSetBreakpointsResponseAndStoppedEvent(t *testing.T, client *daptest.Client) (se *dap.StoppedEvent, br *dap.SetBreakpointsResponse) {
-	for i := 0; i < 2; i++ {
-		switch m := client.ExpectMessage(t).(type) {
-		case *dap.StoppedEvent:
-			se = m
-		case *dap.SetBreakpointsResponse:
-			br = m
-		default:
-			t.Fatalf("Unexpected message type: expect StoppedEvent or SetBreakpointsResponse, got %#v", m)
-		}
-	}
-	if se == nil || br == nil {
-		t.Fatal("Expected StoppedEvent and SetBreakpointsResponse")
-	}
-	return se, br
-}
-
-func TestSetBreakpointWhileRunning(t *testing.T) {
-	runTest(t, "integrationprog", func(client *daptest.Client, fixture protest.Fixture) {
->>>>>>> 30cdedae
 		runDebugSessionWithBPs(t, client, "launch",
 			// Launch
 			func() {
 				client.LaunchRequest("exec", fixture.Path, !stopOnEntry)
 			},
 			// Set breakpoints
-<<<<<<< HEAD
 			fixture.Source, []int{30}, // b main.main
 			[]onBreakpoint{{
 				execute: func() {
@@ -2210,7 +2187,38 @@
 						t.Errorf("got %#v, want Reason=\"function breakpoint\", ThreadId=1", se)
 					}
 					handleStop(t, client, 1, "main.anotherFunction", 26)
-=======
+
+				},
+				disconnect: true,
+			}})
+	})
+}
+
+func expectSetBreakpointsResponseAndStoppedEvent(t *testing.T, client *daptest.Client) (se *dap.StoppedEvent, br *dap.SetBreakpointsResponse) {
+	for i := 0; i < 2; i++ {
+		switch m := client.ExpectMessage(t).(type) {
+		case *dap.StoppedEvent:
+			se = m
+		case *dap.SetBreakpointsResponse:
+			br = m
+		default:
+			t.Fatalf("Unexpected message type: expect StoppedEvent or SetBreakpointsResponse, got %#v", m)
+		}
+	}
+	if se == nil || br == nil {
+		t.Fatal("Expected StoppedEvent and SetBreakpointsResponse")
+	}
+	return se, br
+}
+
+func TestSetBreakpointWhileRunning(t *testing.T) {
+	runTest(t, "integrationprog", func(client *daptest.Client, fixture protest.Fixture) {
+		runDebugSessionWithBPs(t, client, "launch",
+			// Launch
+			func() {
+				client.LaunchRequest("exec", fixture.Path, !stopOnEntry)
+			},
+			// Set breakpoints
 			fixture.Source, []int{16},
 			[]onBreakpoint{{
 				execute: func() {
@@ -2251,7 +2259,6 @@
 						t.Errorf("\ngot  %#v\nwant Reason='breakpoint' AllThreadsStopped=true ThreadId=1", se)
 					}
 					handleStop(t, client, 1, "main.sayhi", 9)
->>>>>>> 30cdedae
 
 				},
 				disconnect: true,
