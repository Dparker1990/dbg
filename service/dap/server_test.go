package dap

import (
	"flag"
	"io"
	"net"
	"os"
	"path/filepath"
	"reflect"
	"regexp"
	"runtime"
	"strings"
	"sync"
	"testing"
	"time"

	"github.com/go-delve/delve/pkg/goversion"
	"github.com/go-delve/delve/pkg/logflags"
	protest "github.com/go-delve/delve/pkg/proc/test"
	"github.com/go-delve/delve/service"
	"github.com/go-delve/delve/service/dap/daptest"
	"github.com/go-delve/delve/service/debugger"
	"github.com/google/go-dap"
)

const stopOnEntry bool = true
const hasChildren bool = true
const noChildren bool = false

var testBackend string

func TestMain(m *testing.M) {
	var logOutput string
	flag.StringVar(&logOutput, "log-output", "", "configures log output")
	flag.Parse()
	logflags.Setup(logOutput != "", logOutput, "")
	protest.DefaultTestBackend(&testBackend)
	os.Exit(protest.RunTestsWithFixtures(m))
}

// name is for _fixtures/<name>.go
func runTest(t *testing.T, name string, test func(c *daptest.Client, f protest.Fixture)) {
	var buildFlags protest.BuildFlags
	fixture := protest.BuildFixture(name, buildFlags)

	// Start the DAP server.
	listener, err := net.Listen("tcp", ":0")
	if err != nil {
		t.Fatal(err)
	}
	disconnectChan := make(chan struct{})
	server := NewServer(&service.Config{
		Listener:       listener,
		DisconnectChan: disconnectChan,
		Debugger: debugger.Config{
			Backend: "default",
		},
	})
	server.Run()
	// Give server time to start listening for clients
	time.Sleep(100 * time.Millisecond)

	var stopOnce sync.Once
	// Run a goroutine that stops the server when disconnectChan is signaled.
	// This helps us test that certain events cause the server to stop as
	// expected.
	go func() {
		<-disconnectChan
		stopOnce.Do(func() { server.Stop() })
	}()

	client := daptest.NewClient(listener.Addr().String())
	defer client.Close()

	defer func() {
		stopOnce.Do(func() { server.Stop() })
	}()

	test(client, fixture)
}

// TestStopOnEntry emulates the message exchange that can be observed with
// VS Code for the most basic debug session with "stopOnEntry" enabled:
// - User selects "Start Debugging":  1 >> initialize
//                                 :  1 << initialize
//                                 :  2 >> launch
//                                 :    << initialized event
//                                 :  2 << launch
//                                 :  3 >> setBreakpoints (empty)
//                                 :  3 << setBreakpoints
//                                 :  4 >> setExceptionBreakpoints (empty)
//                                 :  4 << setExceptionBreakpoints
//                                 :  5 >> configurationDone
// - Program stops upon launching  :    << stopped event
//                                 :  5 << configurationDone
//                                 :  6 >> threads
//                                 :  6 << threads (Dummy)
//                                 :  7 >> threads
//                                 :  7 << threads (Dummy)
//                                 :  8 >> stackTrace
//                                 :  8 << error (Unable to produce stack trace)
//                                 :  9 >> stackTrace
//                                 :  9 << error (Unable to produce stack trace)
// - User evaluates bad expression : 10 >> evaluate
//                                 : 10 << error (unable to find function context)
// - User evaluates good expression: 11 >> evaluate
//                                 : 11 << evaluate
// - User selects "Continue"       : 12 >> continue
//                                 : 12 << continue
// - Program runs to completion    :    << terminated event
//                                 : 13 >> disconnect
//                                 : 13 << disconnect
// This test exhaustively tests Seq and RequestSeq on all messages from the
// server. Other tests do not necessarily need to repeat all these checks.
func TestStopOnEntry(t *testing.T) {
	runTest(t, "increment", func(client *daptest.Client, fixture protest.Fixture) {
		// 1 >> initialize, << initialize
		client.InitializeRequest()
		initResp := client.ExpectInitializeResponse(t)
		if initResp.Seq != 0 || initResp.RequestSeq != 1 {
			t.Errorf("\ngot %#v\nwant Seq=0, RequestSeq=1", initResp)
		}

		// 2 >> launch, << initialized, << launch
		client.LaunchRequest("exec", fixture.Path, stopOnEntry)
		initEvent := client.ExpectInitializedEvent(t)
		if initEvent.Seq != 0 {
			t.Errorf("\ngot %#v\nwant Seq=0", initEvent)
		}
		launchResp := client.ExpectLaunchResponse(t)
		if launchResp.Seq != 0 || launchResp.RequestSeq != 2 {
			t.Errorf("\ngot %#v\nwant Seq=0, RequestSeq=2", launchResp)
		}

		// 3 >> setBreakpoints, << setBreakpoints
		client.SetBreakpointsRequest(fixture.Source, nil)
		sbpResp := client.ExpectSetBreakpointsResponse(t)
		if sbpResp.Seq != 0 || sbpResp.RequestSeq != 3 || len(sbpResp.Body.Breakpoints) != 0 {
			t.Errorf("\ngot %#v\nwant Seq=0, RequestSeq=3, len(Breakpoints)=0", sbpResp)
		}

		// 4 >> setExceptionBreakpoints, << setExceptionBreakpoints
		client.SetExceptionBreakpointsRequest()
		sebpResp := client.ExpectSetExceptionBreakpointsResponse(t)
		if sebpResp.Seq != 0 || sebpResp.RequestSeq != 4 {
			t.Errorf("\ngot %#v\nwant Seq=0, RequestSeq=4", sebpResp)
		}

		// 5 >> configurationDone, << stopped, << configurationDone
		client.ConfigurationDoneRequest()
		stopEvent := client.ExpectStoppedEvent(t)
		if stopEvent.Seq != 0 ||
			stopEvent.Body.Reason != "entry" ||
			stopEvent.Body.ThreadId != 1 ||
			!stopEvent.Body.AllThreadsStopped {
			t.Errorf("\ngot %#v\nwant Seq=0, Body={Reason=\"entry\", ThreadId=1, AllThreadsStopped=true}", stopEvent)
		}
		cdResp := client.ExpectConfigurationDoneResponse(t)
		if cdResp.Seq != 0 || cdResp.RequestSeq != 5 {
			t.Errorf("\ngot %#v\nwant Seq=0, RequestSeq=5", cdResp)
		}

		// 6 >> threads, << threads
		client.ThreadsRequest()
		tResp := client.ExpectThreadsResponse(t)
		if tResp.Seq != 0 || tResp.RequestSeq != 6 || len(tResp.Body.Threads) != 1 {
			t.Errorf("\ngot %#v\nwant Seq=0, RequestSeq=6 len(Threads)=1", tResp)
		}
		if tResp.Body.Threads[0].Id != 1 || tResp.Body.Threads[0].Name != "Dummy" {
			t.Errorf("\ngot %#v\nwant Id=1, Name=\"Dummy\"", tResp)
		}

		// 7 >> threads, << threads
		client.ThreadsRequest()
		tResp = client.ExpectThreadsResponse(t)
		if tResp.Seq != 0 || tResp.RequestSeq != 7 || len(tResp.Body.Threads) != 1 {
			t.Errorf("\ngot %#v\nwant Seq=0, RequestSeq=7 len(Threads)=1", tResp)
		}

		// 8 >> stackTrace, << error
		client.StackTraceRequest(1, 0, 20)
		stResp := client.ExpectErrorResponse(t)
		if stResp.Seq != 0 || stResp.RequestSeq != 8 || stResp.Body.Error.Format != "Unable to produce stack trace: unknown goroutine 1" {
			t.Errorf("\ngot %#v\nwant Seq=0, RequestSeq=8 Format=\"Unable to produce stack trace: unknown goroutine 1\"", stResp)
		}

		// 9 >> stackTrace, << error
		client.StackTraceRequest(1, 0, 20)
		stResp = client.ExpectErrorResponse(t)
		if stResp.Seq != 0 || stResp.RequestSeq != 9 || stResp.Body.Error.Id != 2004 {
			t.Errorf("\ngot %#v\nwant Seq=0, RequestSeq=9 Id=2004", stResp)
		}

		// 10 >> evaluate, << error
		client.EvaluateRequest("foo", 0 /*no frame specified*/, "repl")
		erResp := client.ExpectVisibleErrorResponse(t)
		if erResp.Seq != 0 || erResp.RequestSeq != 10 || erResp.Body.Error.Id != 2009 {
			t.Errorf("\ngot %#v\nwant Seq=0, RequestSeq=10 Id=2009", erResp)
		}

		// 11 >> evaluate, << evaluate
		client.EvaluateRequest("1+1", 0 /*no frame specified*/, "repl")
		evResp := client.ExpectEvaluateResponse(t)
		if evResp.Seq != 0 || evResp.RequestSeq != 11 || evResp.Body.Result != "2" {
			t.Errorf("\ngot %#v\nwant Seq=0, RequestSeq=10 Result=2", evResp)
		}

		// 12 >> continue, << continue, << terminated
		client.ContinueRequest(1)
		contResp := client.ExpectContinueResponse(t)
		if contResp.Seq != 0 || contResp.RequestSeq != 12 || !contResp.Body.AllThreadsContinued {
			t.Errorf("\ngot %#v\nwant Seq=0, RequestSeq=12 Body.AllThreadsContinued=true", contResp)
		}
		termEvent := client.ExpectTerminatedEvent(t)
		if termEvent.Seq != 0 {
			t.Errorf("\ngot %#v\nwant Seq=0", termEvent)
		}

		// 13 >> disconnect, << disconnect
		client.DisconnectRequest()
		dResp := client.ExpectDisconnectResponse(t)
		if dResp.Seq != 0 || dResp.RequestSeq != 13 {
			t.Errorf("\ngot %#v\nwant Seq=0, RequestSeq=13", dResp)
		}
	})
}

// Like the test above, except the program is configured to continue on entry.
func TestContinueOnEntry(t *testing.T) {
	runTest(t, "increment", func(client *daptest.Client, fixture protest.Fixture) {
		// 1 >> initialize, << initialize
		client.InitializeRequest()
		client.ExpectInitializeResponse(t)

		// 2 >> launch, << initialized, << launch
		client.LaunchRequest("exec", fixture.Path, !stopOnEntry)
		client.ExpectInitializedEvent(t)
		client.ExpectLaunchResponse(t)

		// 3 >> setBreakpoints, << setBreakpoints
		client.SetBreakpointsRequest(fixture.Source, nil)
		client.ExpectSetBreakpointsResponse(t)

		// 4 >> setExceptionBreakpoints, << setExceptionBreakpoints
		client.SetExceptionBreakpointsRequest()
		client.ExpectSetExceptionBreakpointsResponse(t)

		// 5 >> configurationDone, << configurationDone
		client.ConfigurationDoneRequest()
		client.ExpectConfigurationDoneResponse(t)
		// "Continue" happens behind the scenes

		// For now continue is blocking and runs until a stop or
		// termination. But once we upgrade the server to be async,
		// a simultaneous threads request can be made while continue
		// is running. Note that vscode-go just keeps track of the
		// continue state and would just return a dummy response
		// without talking to debugger if continue was in progress.
		// TODO(polina): test this once it is possible

		client.ExpectTerminatedEvent(t)

		// It is possible for the program to terminate before the initial
		// threads request is processed.

		// 6 >> threads, << threads
		client.ThreadsRequest()
		tResp := client.ExpectThreadsResponse(t)
		if tResp.Seq != 0 || tResp.RequestSeq != 6 || len(tResp.Body.Threads) != 0 {
			t.Errorf("\ngot %#v\nwant Seq=0, RequestSeq=6 len(Threads)=0", tResp)
		}

		// 7 >> disconnect, << disconnect
		client.DisconnectRequest()
		dResp := client.ExpectDisconnectResponse(t)
		if dResp.Seq != 0 || dResp.RequestSeq != 7 {
			t.Errorf("\ngot %#v\nwant Seq=0, RequestSeq=7", dResp)
		}
	})
}

// TestPreSetBreakpoint corresponds to a debug session that is configured to
// continue on entry with a pre-set breakpoint.
func TestPreSetBreakpoint(t *testing.T) {
	runTest(t, "increment", func(client *daptest.Client, fixture protest.Fixture) {
		client.InitializeRequest()
		client.ExpectInitializeResponse(t)

		client.LaunchRequest("exec", fixture.Path, !stopOnEntry)
		client.ExpectInitializedEvent(t)
		client.ExpectLaunchResponse(t)

		client.SetBreakpointsRequest(fixture.Source, []int{8})
		sResp := client.ExpectSetBreakpointsResponse(t)
		if len(sResp.Body.Breakpoints) != 1 {
			t.Errorf("got %#v, want len(Breakpoints)=1", sResp)
		}
		bkpt0 := sResp.Body.Breakpoints[0]
		if !bkpt0.Verified || bkpt0.Line != 8 {
			t.Errorf("got breakpoints[0] = %#v, want Verified=true, Line=8", bkpt0)
		}

		client.SetExceptionBreakpointsRequest()
		client.ExpectSetExceptionBreakpointsResponse(t)

		client.ConfigurationDoneRequest()
		client.ExpectConfigurationDoneResponse(t)
		// This triggers "continue"

		// TODO(polina): add a no-op threads request
		// with dummy response here once server becomes async
		// to match what happens in VS Code.

		stopEvent1 := client.ExpectStoppedEvent(t)
		if stopEvent1.Body.Reason != "breakpoint" ||
			stopEvent1.Body.ThreadId != 1 ||
			!stopEvent1.Body.AllThreadsStopped {
			t.Errorf("got %#v, want Body={Reason=\"breakpoint\", ThreadId=1, AllThreadsStopped=true}", stopEvent1)
		}

		client.ThreadsRequest()
		tResp := client.ExpectThreadsResponse(t)
		if len(tResp.Body.Threads) < 2 { // 1 main + runtime
			t.Errorf("\ngot  %#v\nwant len(Threads)>1", tResp.Body.Threads)
		}
		wantMain := dap.Thread{Id: 1, Name: "main.Increment"}
		wantRuntime := dap.Thread{Id: 2, Name: "runtime.gopark"}
		for _, got := range tResp.Body.Threads {
			if !reflect.DeepEqual(got, wantMain) && !strings.HasPrefix(got.Name, "runtime") {
				t.Errorf("\ngot  %#v\nwant []dap.Thread{%#v, %#v, ...}", tResp.Body.Threads, wantMain, wantRuntime)
			}
		}

		client.StackTraceRequest(1, 0, 20)
		stResp := client.ExpectStackTraceResponse(t)

		if stResp.Body.TotalFrames != 6 {
			t.Errorf("\ngot %#v\nwant TotalFrames=6", stResp.Body.TotalFrames)
		}
		if len(stResp.Body.StackFrames) != 6 {
			t.Errorf("\ngot %#v\nwant len(StackFrames)=6", stResp.Body.StackFrames)
		} else {
			expectFrame := func(got dap.StackFrame, id int, name string, sourceName string, line int) {
				t.Helper()
				if got.Id != id || got.Name != name {
					t.Errorf("\ngot  %#v\nwant Id=%d Name=%s", got, id, name)
				}
				if (sourceName != "" && got.Source.Name != sourceName) || (line > 0 && got.Line != line) {
					t.Errorf("\ngot  %#v\nwant Source.Name=%s Line=%d", got, sourceName, line)
				}
			}
			expectFrame(stResp.Body.StackFrames[0], 1000, "main.Increment", "increment.go", 8)
			expectFrame(stResp.Body.StackFrames[1], 1001, "main.Increment", "increment.go", 11)
			expectFrame(stResp.Body.StackFrames[2], 1002, "main.Increment", "increment.go", 11)
			expectFrame(stResp.Body.StackFrames[3], 1003, "main.main", "increment.go", 17)
			expectFrame(stResp.Body.StackFrames[4], 1004, "runtime.main", "proc.go", -1)
			expectFrame(stResp.Body.StackFrames[5], 1005, "runtime.goexit", "", -1)
		}

		client.ScopesRequest(1000)
		scopes := client.ExpectScopesResponse(t)
		if len(scopes.Body.Scopes) > 2 {
			t.Errorf("\ngot  %#v\nwant len(Scopes)=2 (Arguments & Locals)", scopes)
		}
		expectScope(t, scopes, 0, "Arguments", 1000)
		expectScope(t, scopes, 1, "Locals", 1001)

		client.VariablesRequest(1000) // Arguments
		args := client.ExpectVariablesResponse(t)
		expectChildren(t, args, "Arguments", 2)
		expectVarExact(t, args, 0, "y", "0", noChildren)
		expectVarExact(t, args, 1, "~r1", "0", noChildren)

		client.VariablesRequest(1001) // Locals
		locals := client.ExpectVariablesResponse(t)
		expectChildren(t, locals, "Locals", 0)

		client.ContinueRequest(1)
		ctResp := client.ExpectContinueResponse(t)
		if !ctResp.Body.AllThreadsContinued {
			t.Errorf("\ngot  %#v\nwant AllThreadsContinued=true", ctResp.Body)
		}
		// "Continue" is triggered after the response is sent

		client.ExpectTerminatedEvent(t)
		client.DisconnectRequest()
		client.ExpectDisconnectResponse(t)
	})
}

// expectStackFrames is a helper for verifying the values within StackTraceResponse.
//     wantStartLine - file line of the first returned frame (non-positive values are ignored).
//     wantStartID - id of the first frame returned (ignored if wantFrames is 0).
//     wantFrames - number of frames returned.
//     wantTotalFrames - total number of stack frames (StackTraceResponse.Body.TotalFrames).
func expectStackFrames(t *testing.T, got *dap.StackTraceResponse,
	wantStartLine, wantStartID, wantFrames, wantTotalFrames int) {
	t.Helper()
	if got.Body.TotalFrames != wantTotalFrames {
		t.Errorf("\ngot  %#v\nwant TotalFrames=%d", got.Body.TotalFrames, wantTotalFrames)
	}
	if len(got.Body.StackFrames) != wantFrames {
		t.Errorf("\ngot  len(StackFrames)=%d\nwant %d", len(got.Body.StackFrames), wantFrames)
	} else {
		// Verify that frame ids are consecutive numbers starting at wantStartID
		for i := 0; i < wantFrames; i++ {
			if got.Body.StackFrames[i].Id != wantStartID+i {
				t.Errorf("\ngot  %#v\nwant Id=%d", got.Body.StackFrames[i], wantStartID+i)
			}
		}
		// Verify the line corresponding to the first returned frame (if any).
		// This is useful when the first frame is the frame corresponding to the breakpoint at
		// a predefined line. Values < 0 are a signal to skip the check (which can be useful
		// for frames in the third-party code, where we do not control the lines).
		if wantFrames > 0 && wantStartLine > 0 && got.Body.StackFrames[0].Line != wantStartLine {
			t.Errorf("\ngot  Line=%d\nwant %d", got.Body.StackFrames[0].Line, wantStartLine)
		}
	}
}

// expectScope is a helper for verifying the values within a ScopesResponse.
//     i - index of the scope within ScopesRespose.Body.Scopes array
//     name - name of the scope
//     varRef - reference to retrieve variables of this scope
func expectScope(t *testing.T, got *dap.ScopesResponse, i int, name string, varRef int) {
	t.Helper()
	if len(got.Body.Scopes) <= i {
		t.Errorf("\ngot  %d\nwant len(Scopes)>%d", len(got.Body.Scopes), i)
	}
	goti := got.Body.Scopes[i]
	if goti.Name != name || goti.VariablesReference != varRef || goti.Expensive {
		t.Errorf("\ngot  %#v\nwant Name=%q VariablesReference=%d Expensive=false", goti, name, varRef)
	}
}

// expectChildren is a helper for verifying the number of variables within a VariablesResponse.
//      parentName - pseudoname of the enclosing variable or scope (used for error message only)
//      numChildren - number of variables/fields/elements of this variable
func expectChildren(t *testing.T, got *dap.VariablesResponse, parentName string, numChildren int) {
	t.Helper()
	if len(got.Body.Variables) != numChildren {
		t.Errorf("\ngot  len(%s)=%d (children=%#v)\nwant len=%d", parentName, len(got.Body.Variables), got.Body.Variables, numChildren)
	}
}

// expectVar is a helper for verifying the values within a VariablesResponse.
//     i - index of the variable within VariablesRespose.Body.Variables array (-1 will search all vars for a match)
//     name - name of the variable
//     value - the value of the variable
//     useExactMatch - true if value is to be compared to exactly, false if to be used as regex
//     hasRef - true if the variable should have children and therefore a non-0 variable reference
//     ref - reference to retrieve children of this variable (0 if none)
func expectVar(t *testing.T, got *dap.VariablesResponse, i int, name, value string, useExactMatch, hasRef bool) (ref int) {
	t.Helper()
	if len(got.Body.Variables) <= i {
		t.Errorf("\ngot  len=%d (children=%#v)\nwant len>%d", len(got.Body.Variables), got.Body.Variables, i)
		return
	}
	if i < 0 {
		for vi, v := range got.Body.Variables {
			if v.Name == name {
				i = vi
				break
			}
		}
	}
	if i < 0 {
		t.Errorf("\ngot  %#v\nwant Variables[i].Name=%q", got, name)
		return 0
	}

	goti := got.Body.Variables[i]
	if goti.Name != name || (goti.VariablesReference > 0) != hasRef {
		t.Errorf("\ngot  %#v\nwant Name=%q hasRef=%t", goti, name, hasRef)
	}
	matched := false
	if useExactMatch {
		matched = (goti.Value == value)
	} else {
		matched, _ = regexp.MatchString(value, goti.Value)
	}
	if !matched {
		t.Errorf("\ngot  %s=%q\nwant %q", name, goti.Value, value)
	}
	return goti.VariablesReference
}

// expectVarExact is a helper like expectVar that matches value exactly.
func expectVarExact(t *testing.T, got *dap.VariablesResponse, i int, name, value string, hasRef bool) (ref int) {
	t.Helper()
	return expectVar(t, got, i, name, value, true, hasRef)
}

// expectVarRegex is a helper like expectVar that treats value as a regex.
func expectVarRegex(t *testing.T, got *dap.VariablesResponse, i int, name, value string, hasRef bool) (ref int) {
	t.Helper()
	return expectVar(t, got, i, name, value, false, hasRef)
}

// TestStackTraceRequest executes to a breakpoint and tests different
// good and bad configurations of 'stackTrace' requests.
func TestStackTraceRequest(t *testing.T) {
	runTest(t, "increment", func(client *daptest.Client, fixture protest.Fixture) {
		var stResp *dap.StackTraceResponse
		runDebugSessionWithBPs(t, client,
			// Launch
			func() {
				client.LaunchRequest("exec", fixture.Path, !stopOnEntry)
			},
			// Set breakpoints
			fixture.Source, []int{8, 18},
			[]onBreakpoint{{
				// Stop at line 8
				execute: func() {
					client.StackTraceRequest(1, 0, 0)
					stResp = client.ExpectStackTraceResponse(t)
					expectStackFrames(t, stResp, 8, 1000, 6, 6)

					// Even though the stack frames are the same,
					// repeated requests at the same breakpoint,
					// would assign unique ids to them each time.
					client.StackTraceRequest(1, -100, 0) // Negative startFrame is treated as 0
					stResp = client.ExpectStackTraceResponse(t)
					expectStackFrames(t, stResp, 8, 1006, 6, 6)

					client.StackTraceRequest(1, 3, 0)
					stResp = client.ExpectStackTraceResponse(t)
					expectStackFrames(t, stResp, 17, 1015, 3, 6)

					client.StackTraceRequest(1, 6, 0)
					stResp = client.ExpectStackTraceResponse(t)
					expectStackFrames(t, stResp, -1, -1, 0, 6)

					client.StackTraceRequest(1, 7, 0) // Out of bounds startFrame is capped at len
					stResp = client.ExpectStackTraceResponse(t)
					expectStackFrames(t, stResp, -1, -1, 0, 6)
				},
				disconnect: false,
			}, {
				// Stop at line 18
				execute: func() {
					// Frame ids get reset at each breakpoint.
					client.StackTraceRequest(1, 0, 0)
					stResp = client.ExpectStackTraceResponse(t)
					expectStackFrames(t, stResp, 18, 1000, 3, 3)

					client.StackTraceRequest(1, 0, -100) // Negative levels is treated as 0
					stResp = client.ExpectStackTraceResponse(t)
					expectStackFrames(t, stResp, 18, 1003, 3, 3)

					client.StackTraceRequest(1, 0, 2)
					stResp = client.ExpectStackTraceResponse(t)
					expectStackFrames(t, stResp, 18, 1006, 2, 3)

					client.StackTraceRequest(1, 0, 3)
					stResp = client.ExpectStackTraceResponse(t)
					expectStackFrames(t, stResp, 18, 1009, 3, 3)

					client.StackTraceRequest(1, 0, 4) // Out of bounds levels is capped at len
					stResp = client.ExpectStackTraceResponse(t)
					expectStackFrames(t, stResp, 18, 1012, 3, 3)

					client.StackTraceRequest(1, 1, 2)
					stResp = client.ExpectStackTraceResponse(t)
					expectStackFrames(t, stResp, -1, 1016, 2, 3) // Don't test for runtime line we don't control
				},
				disconnect: false,
			}})
	})
}

// TestScopesAndVariablesRequests executes to a breakpoint and tests different
// configurations of 'scopes' and 'variables' requests.
func TestScopesAndVariablesRequests(t *testing.T) {
	runTest(t, "testvariables", func(client *daptest.Client, fixture protest.Fixture) {
		runDebugSessionWithBPs(t, client,
			// Launch
			func() {
				client.LaunchRequestWithArgs(map[string]interface{}{
					"mode": "exec", "program": fixture.Path, "showGlobalVariables": true,
				})
			},
			// Breakpoints are set within the program
			fixture.Source, []int{},
			[]onBreakpoint{{
				// Stop at first breakpoint
				execute: func() {
					client.StackTraceRequest(1, 0, 20)
					stack := client.ExpectStackTraceResponse(t)

					startLineno := 65
					if runtime.GOOS == "windows" && goversion.VersionAfterOrEqual(runtime.Version(), 1, 15) {
						// Go1.15 on windows inserts a NOP after the call to
						// runtime.Breakpoint and marks it as line 64 (same as the
						// runtime.Breakpoint call).
						startLineno = 64
					}

					expectStackFrames(t, stack, startLineno, 1000, 4, 4)

					client.ScopesRequest(1000)
					scopes := client.ExpectScopesResponse(t)
					expectScope(t, scopes, 0, "Arguments", 1000)
					expectScope(t, scopes, 1, "Locals", 1001)
					expectScope(t, scopes, 2, "Globals (package main)", 1002)

					// Arguments

					client.VariablesRequest(1000)
					args := client.ExpectVariablesResponse(t)
					expectChildren(t, args, "Arguments", 2)
					expectVarExact(t, args, 0, "baz", `"bazburzum"`, noChildren)
					ref := expectVarExact(t, args, 1, "bar", `<main.FooBar>`, hasChildren)
					if ref > 0 {
						client.VariablesRequest(ref)
						bar := client.ExpectVariablesResponse(t)
						expectChildren(t, bar, "bar", 2)
						expectVarExact(t, bar, 0, "Baz", "10", noChildren)
						expectVarExact(t, bar, 1, "Bur", `"lorem"`, noChildren)
					}

					// Globals

					client.VariablesRequest(1002)
					globals := client.ExpectVariablesResponse(t)
					expectVarExact(t, globals, 0, "p1", "10", noChildren)

					// Locals

					client.VariablesRequest(1001)
					locals := client.ExpectVariablesResponse(t)
					expectChildren(t, locals, "Locals", 30)

					// reflect.Kind == Bool
					expectVarExact(t, locals, -1, "b1", "true", noChildren)
					expectVarExact(t, locals, -1, "b2", "false", noChildren)
					// reflect.Kind == Int
					expectVarExact(t, locals, -1, "a2", "6", noChildren)
					expectVarExact(t, locals, -1, "neg", "-1", noChildren)
					// reflect.Kind == Int8
					expectVarExact(t, locals, -1, "i8", "1", noChildren)
					// reflect.Kind == Int16 - see testvariables2
					// reflect.Kind == Int32 - see testvariables2
					// reflect.Kind == Int64 - see testvariables2
					// reflect.Kind == Uint
					// reflect.Kind == Uint8
					expectVarExact(t, locals, -1, "u8", "255", noChildren)
					// reflect.Kind == Uint16
					expectVarExact(t, locals, -1, "u16", "65535", noChildren)
					// reflect.Kind == Uint32
					expectVarExact(t, locals, -1, "u32", "4294967295", noChildren)
					// reflect.Kind == Uint64
					expectVarExact(t, locals, -1, "u64", "18446744073709551615", noChildren)
					// reflect.Kind == Uintptr
					expectVarExact(t, locals, -1, "up", "5", noChildren)
					// reflect.Kind == Float32
					expectVarExact(t, locals, -1, "f32", "1.2", noChildren)
					// reflect.Kind == Float64
					expectVarExact(t, locals, -1, "a3", "7.23", noChildren)
					// reflect.Kind == Complex64
					ref = expectVarExact(t, locals, -1, "c64", "(1 + 2i)", hasChildren)
					if ref > 0 {
						client.VariablesRequest(ref)
						c64 := client.ExpectVariablesResponse(t)
						expectChildren(t, c64, "c64", 2)
						expectVarExact(t, c64, 0, "real", "1", noChildren)
						expectVarExact(t, c64, 1, "imaginary", "2", noChildren)
					}
					// reflect.Kind == Complex128
					ref = expectVarExact(t, locals, -1, "c128", "(2 + 3i)", hasChildren)
					if ref > 0 {
						client.VariablesRequest(ref)
						c128 := client.ExpectVariablesResponse(t)
						expectChildren(t, c128, "c128", 2)
						expectVarExact(t, c128, 0, "real", "2", noChildren)
						expectVarExact(t, c128, 1, "imaginary", "3", noChildren)
					}
					// reflect.Kind == Array
					ref = expectVarExact(t, locals, -1, "a4", "<[2]int>", hasChildren)
					if ref > 0 {
						client.VariablesRequest(ref)
						a4 := client.ExpectVariablesResponse(t)
						expectChildren(t, a4, "a4", 2)
						expectVarExact(t, a4, 0, "[0]", "1", noChildren)
						expectVarExact(t, a4, 1, "[1]", "2", noChildren)
					}
					ref = expectVarExact(t, locals, -1, "a11", "<[3]main.FooBar>", hasChildren)
					if ref > 0 {
						client.VariablesRequest(ref)
						a11 := client.ExpectVariablesResponse(t)
						expectChildren(t, a11, "a11", 3)
						expectVarExact(t, a11, 0, "[0]", "<main.FooBar>", hasChildren)
						ref = expectVarExact(t, a11, 1, "[1]", "<main.FooBar>", hasChildren)
						if ref > 0 {
							client.VariablesRequest(ref)
							a11_1 := client.ExpectVariablesResponse(t)
							expectChildren(t, a11_1, "a11[1]", 2)
							expectVarExact(t, a11_1, 0, "Baz", "2", noChildren)
							expectVarExact(t, a11_1, 1, "Bur", `"b"`, noChildren)

						}
						expectVarExact(t, a11, 2, "[2]", "<main.FooBar>", hasChildren)
					}

					// reflect.Kind == Chan - see testvariables2
					// reflect.Kind == Func - see testvariables2
					// reflect.Kind == Interface - see testvariables2
					// reflect.Kind == Map - see testvariables2
					// reflect.Kind == Ptr
					ref = expectVarRegex(t, locals, -1, "a7", "<\\*main\\.FooBar>\\(0x[0-9a-f]+\\)", hasChildren)
					if ref > 0 {
						client.VariablesRequest(ref)
						a7 := client.ExpectVariablesResponse(t)
						expectChildren(t, a7, "a7", 1)
						ref = expectVarExact(t, a7, 0, "", "<main.FooBar>", hasChildren)
						if ref > 0 {
							client.VariablesRequest(ref)
							a7val := client.ExpectVariablesResponse(t)
							expectChildren(t, a7val, "*a7", 2)
							expectVarExact(t, a7val, 0, "Baz", "5", noChildren)
							expectVarExact(t, a7val, 1, "Bur", `"strum"`, noChildren)
						}
					}
					// TODO(polina): how to test for "nil" (without type) and "void"?
					expectVarExact(t, locals, -1, "a9", "nil <*main.FooBar>", noChildren)
					// reflect.Kind == Slice
					ref = expectVarExact(t, locals, -1, "a5", "<[]int> (length: 5, cap: 5)", hasChildren)
					if ref > 0 {
						client.VariablesRequest(ref)
						a5 := client.ExpectVariablesResponse(t)
						expectChildren(t, a5, "a5", 5)
						expectVarExact(t, a5, 0, "[0]", "1", noChildren)
						expectVarExact(t, a5, 4, "[4]", "5", noChildren)
					}
					ref = expectVarExact(t, locals, -1, "a12", "<[]main.FooBar> (length: 2, cap: 2)", hasChildren)
					if ref > 0 {
						client.VariablesRequest(ref)
						a12 := client.ExpectVariablesResponse(t)
						expectChildren(t, a12, "a12", 2)
						expectVarExact(t, a12, 0, "[0]", "<main.FooBar>", hasChildren)
						ref = expectVarExact(t, a12, 1, "[1]", "<main.FooBar>", hasChildren)
						if ref > 0 {
							client.VariablesRequest(ref)
							a12_1 := client.ExpectVariablesResponse(t)
							expectChildren(t, a12_1, "a12[1]", 2)
							expectVarExact(t, a12_1, 0, "Baz", "5", noChildren)
							expectVarExact(t, a12_1, 1, "Bur", `"e"`, noChildren)
						}
					}
					ref = expectVarExact(t, locals, -1, "a13", "<[]*main.FooBar> (length: 3, cap: 3)", hasChildren)
					if ref > 0 {
						client.VariablesRequest(ref)
						a13 := client.ExpectVariablesResponse(t)
						expectChildren(t, a13, "a13", 3)
						expectVarRegex(t, a13, 0, "[0]", "<\\*main\\.FooBar>\\(0x[0-9a-f]+\\)", hasChildren)
						expectVarRegex(t, a13, 1, "[1]", "<\\*main\\.FooBar>\\(0x[0-9a-f]+\\)", hasChildren)
						ref = expectVarRegex(t, a13, 2, "[2]", "<\\*main\\.FooBar>\\(0x[0-9a-f]+\\)", hasChildren)
						if ref > 0 {
							client.VariablesRequest(ref)
							a13_2 := client.ExpectVariablesResponse(t)
							expectChildren(t, a13_2, "a13[2]", 1)
							ref = expectVarExact(t, a13_2, 0, "", "<main.FooBar>", hasChildren)
							if ref > 0 {
								client.VariablesRequest(ref)
								val := client.ExpectVariablesResponse(t)
								expectChildren(t, val, "*a13[2]", 2)
								expectVarExact(t, val, 0, "Baz", "8", noChildren)
								expectVarExact(t, val, 1, "Bur", `"h"`, noChildren)
							}
						}
					}
					// reflect.Kind == String
					expectVarExact(t, locals, -1, "a1", `"foofoofoofoofoofoo"`, noChildren)
					expectVarExact(t, locals, -1, "a10", `"ofo"`, noChildren)
					// reflect.Kind == Struct
					ref = expectVarExact(t, locals, -1, "a6", "<main.FooBar>", hasChildren)
					if ref > 0 {
						client.VariablesRequest(ref)
						a6 := client.ExpectVariablesResponse(t)
						expectChildren(t, a6, "a6", 2)
						expectVarExact(t, a6, 0, "Baz", "8", noChildren)
						expectVarExact(t, a6, 1, "Bur", `"word"`, noChildren)
					}
					ref = expectVarExact(t, locals, -1, "a8", "<main.FooBar2>", hasChildren)
					if ref > 0 {
						client.VariablesRequest(ref)
						a8 := client.ExpectVariablesResponse(t)
						expectChildren(t, a8, "a8", 2)
						expectVarExact(t, a8, 0, "Bur", "10", noChildren)
						expectVarExact(t, a8, 1, "Baz", `"feh"`, noChildren)
					}
					// reflect.Kind == UnsafePointer - see testvariables2
				},
				disconnect: false,
			}, {
				// Stop at second breakpoint
				execute: func() {
					// Frame ids get reset at each breakpoint.
					client.StackTraceRequest(1, 0, 20)
					stack := client.ExpectStackTraceResponse(t)
					expectStackFrames(t, stack, 27, 1000, 5, 5)

					client.ScopesRequest(1000)
					scopes := client.ExpectScopesResponse(t)
					expectScope(t, scopes, 0, "Arguments", 1000)
					expectScope(t, scopes, 1, "Locals", 1001)
					expectScope(t, scopes, 2, "Globals (package main)", 1002)

					client.ScopesRequest(1111)
					erres := client.ExpectErrorResponse(t)
					if erres.Body.Error.Format != "Unable to list locals: unknown frame id 1111" {
						t.Errorf("\ngot %#v\nwant Format=\"Unable to list locals: unknown frame id 1111\"", erres)
					}

					client.VariablesRequest(1000) // Arguments
					args := client.ExpectVariablesResponse(t)
					expectChildren(t, args, "Arguments", 0)

					client.VariablesRequest(1001) // Locals
					locals := client.ExpectVariablesResponse(t)
					expectChildren(t, locals, "Locals", 1)
					expectVarExact(t, locals, -1, "a1", `"bur"`, noChildren)

					client.VariablesRequest(1002) // Globals
					globals := client.ExpectVariablesResponse(t)
					expectVarExact(t, globals, 0, "p1", "10", noChildren)

					client.VariablesRequest(7777)
					erres = client.ExpectErrorResponse(t)
					if erres.Body.Error.Format != "Unable to lookup variable: unknown reference 7777" {
						t.Errorf("\ngot %#v\nwant Format=\"Unable to lookup variable: unknown reference 7777\"", erres)
					}
				},
				disconnect: false,
			}})
	})
}

// TestScopesAndVariablesRequests2 executes to a breakpoint and tests different
// configurations of 'scopes' and 'variables' requests.
func TestScopesAndVariablesRequests2(t *testing.T) {
	runTest(t, "testvariables2", func(client *daptest.Client, fixture protest.Fixture) {
		runDebugSessionWithBPs(t, client,
			// Launch
			func() {
				client.LaunchRequest("exec", fixture.Path, !stopOnEntry)
			},
			// Breakpoints are set within the program
			fixture.Source, []int{},
			[]onBreakpoint{{
				// Stop at line 317
				execute: func() {
					client.StackTraceRequest(1, 0, 20)
					stack := client.ExpectStackTraceResponse(t)
					expectStackFrames(t, stack, 317, 1000, 3, 3)

					client.ScopesRequest(1000)
					scopes := client.ExpectScopesResponse(t)
					expectScope(t, scopes, 0, "Arguments", 1000)
					expectScope(t, scopes, 1, "Locals", 1001)
				},
				disconnect: false,
			}, {
				// Stop at line 322
				execute: func() {
					client.StackTraceRequest(1, 0, 20)
					stack := client.ExpectStackTraceResponse(t)
					expectStackFrames(t, stack, 322, 1000, 3, 3)

					client.ScopesRequest(1000)
					scopes := client.ExpectScopesResponse(t)
					if len(scopes.Body.Scopes) > 2 {
						t.Errorf("\ngot  %#v\nwant len(scopes)=2 (Argumes & Locals)", scopes)
					}
					expectScope(t, scopes, 0, "Arguments", 1000)
					expectScope(t, scopes, 1, "Locals", 1001)

					// Arguments

					client.VariablesRequest(1000)
					args := client.ExpectVariablesResponse(t)
					expectChildren(t, args, "Arguments", 0)

					// Locals

					client.VariablesRequest(1001)
					locals := client.ExpectVariablesResponse(t)

					// reflect.Kind == Bool - see testvariables
					// reflect.Kind == Int - see testvariables
					// reflect.Kind == Int8
					expectVarExact(t, locals, -1, "ni8", "-5", noChildren)
					// reflect.Kind == Int16
					expectVarExact(t, locals, -1, "ni16", "-5", noChildren)
					// reflect.Kind == Int32
					expectVarExact(t, locals, -1, "ni32", "-5", noChildren)
					// reflect.Kind == Int64
					expectVarExact(t, locals, -1, "ni64", "-5", noChildren)
					// reflect.Kind == Uint
					// reflect.Kind == Uint8 - see testvariables
					// reflect.Kind == Uint16 - see testvariables
					// reflect.Kind == Uint32 - see testvariables
					// reflect.Kind == Uint64 - see testvariables
					// reflect.Kind == Uintptr - see testvariables
					// reflect.Kind == Float32 - see testvariables
					// reflect.Kind == Float64
					expectVarExact(t, locals, -1, "pinf", "+Inf", noChildren)
					expectVarExact(t, locals, -1, "ninf", "-Inf", noChildren)
					expectVarExact(t, locals, -1, "nan", "NaN", noChildren)
					// reflect.Kind == Complex64 - see testvariables
					// reflect.Kind == Complex128 - see testvariables
					// reflect.Kind == Array
					expectVarExact(t, locals, -1, "a0", "<[0]int>", noChildren)
					// reflect.Kind == Chan
					ref := expectVarExact(t, locals, -1, "ch1", "<chan int>", hasChildren)
					if ref > 0 {
						client.VariablesRequest(ref)
						ch1 := client.ExpectVariablesResponse(t)
						expectChildren(t, ch1, "ch1", 11)
						expectVarExact(t, ch1, 0, "qcount", "4", noChildren)
						expectVarExact(t, ch1, 10, "lock", "<runtime.mutex>", hasChildren)
					}
					expectVarExact(t, locals, -1, "chnil", "nil <chan int>", noChildren)
					// reflect.Kind == Func
					expectVarExact(t, locals, -1, "fn1", "main.afunc", noChildren)
					expectVarExact(t, locals, -1, "fn2", "<main.functype>", noChildren)
					// reflect.Kind == Interface
					expectVarExact(t, locals, -1, "ifacenil", "nil <interface {}>", noChildren)
					ref = expectVarExact(t, locals, -1, "iface2", "<interface {}(string)>", hasChildren)
					if ref > 0 {
						client.VariablesRequest(ref)
						iface2 := client.ExpectVariablesResponse(t)
						expectChildren(t, iface2, "iface2", 1)
						expectVarExact(t, iface2, 0, "data", `"test"`, noChildren)
					}
					ref = expectVarExact(t, locals, -1, "iface4", "<interface {}([]go/constant.Value)>", hasChildren)
					if ref > 0 {
						client.VariablesRequest(ref)
						iface4 := client.ExpectVariablesResponse(t)
						expectChildren(t, iface4, "iface4", 1)
						ref = expectVarExact(t, iface4, 0, "data", "<[]go/constant.Value> (length: 1, cap: 1)", hasChildren)
						if ref > 0 {
							client.VariablesRequest(ref)
							iface4data := client.ExpectVariablesResponse(t)
							expectChildren(t, iface4data, "iface4.data", 1)
							expectVarExact(t, iface4data, 0, "[0]", "<go/constant.Value(go/constant.int64Val)>", hasChildren)

						}
					}
					expectVarExact(t, locals, -1, "errnil", "nil <error>", noChildren)
					expectVarExact(t, locals, -1, "err1", "<error(*main.astruct)>", hasChildren)
					// reflect.Kind == Map
					expectVarExact(t, locals, -1, "mnil", "nil <map[string]main.astruct>", noChildren)
					ref = expectVarExact(t, locals, -1, "m2", "<map[int]*main.astruct> (length: 1)", hasChildren)
					if ref > 0 {
						client.VariablesRequest(ref)
						m2 := client.ExpectVariablesResponse(t)
						expectChildren(t, m2, "m2", 1)
						ref = expectVarRegex(t, m2, 0, "1", "<\\*main\\.astruct>\\(0x[0-9a-f]+\\)", hasChildren)
						if ref > 0 {
							client.VariablesRequest(ref)
							m2_1 := client.ExpectVariablesResponse(t)
							expectChildren(t, m2_1, "m2[1]", 1)
							ref = expectVarExact(t, m2_1, 0, "", "<main.astruct>", hasChildren)
							if ref > 0 {
								client.VariablesRequest(ref)
								m2_1val := client.ExpectVariablesResponse(t)
								expectChildren(t, m2_1val, "*m2[1]", 2)
								expectVarExact(t, m2_1val, 0, "A", "10", noChildren)
								expectVarExact(t, m2_1val, 1, "B", "11", noChildren)
							}
						}
					}
					ref = expectVarExact(t, locals, -1, "m3", "<map[main.astruct]int> (length: 2)", hasChildren)
					if ref > 0 {
						client.VariablesRequest(ref)
						m3 := client.ExpectVariablesResponse(t)
						expectChildren(t, m3, "m3", 2)
						ref = expectVarExact(t, m3, 0, "<main.astruct>[0]", "42", hasChildren)
						if ref > 0 {
							client.VariablesRequest(ref)
							m3_0 := client.ExpectVariablesResponse(t)
							expectChildren(t, m3_0, "m3[0]", 2)
							expectVarExact(t, m3_0, 0, "A", "1", noChildren)
							expectVarExact(t, m3_0, 1, "B", "1", noChildren)
						}
						ref = expectVarExact(t, m3, 1, "<main.astruct>[1]", "43", hasChildren)
						if ref > 0 {
							client.VariablesRequest(ref)
							m3_1 := client.ExpectVariablesResponse(t)
							expectChildren(t, m3_1, "m3[1]", 2)
							expectVarExact(t, m3_1, 0, "A", "2", noChildren)
							expectVarExact(t, m3_1, 1, "B", "2", noChildren)
						}
					}
					ref = expectVarExact(t, locals, -1, "m4", "<map[main.astruct]main.astruct> (length: 2)", hasChildren)
					if ref > 0 {
						client.VariablesRequest(ref)
						m4 := client.ExpectVariablesResponse(t)
						expectChildren(t, m4, "m4", 4)
						expectVarExact(t, m4, 0, "[key 0]", "<main.astruct>", hasChildren)
						expectVarExact(t, m4, 1, "[val 0]", "<main.astruct>", hasChildren)
						ref = expectVarExact(t, m4, 2, "[key 1]", "<main.astruct>", hasChildren)
						if ref > 0 {
							client.VariablesRequest(ref)
							m4Key1 := client.ExpectVariablesResponse(t)
							expectChildren(t, m4Key1, "m4Key1", 2)
							expectVarExact(t, m4Key1, 0, "A", "2", noChildren)
							expectVarExact(t, m4Key1, 1, "B", "2", noChildren)
						}
						ref = expectVarExact(t, m4, 3, "[val 1]", "<main.astruct>", hasChildren)
						if ref > 0 {
							client.VariablesRequest(ref)
							m4Val1 := client.ExpectVariablesResponse(t)
							expectChildren(t, m4Val1, "m4Val1", 2)
							expectVarExact(t, m4Val1, 0, "A", "22", noChildren)
							expectVarExact(t, m4Val1, 1, "B", "22", noChildren)
						}
					}
					expectVarExact(t, locals, -1, "emptymap", "<map[string]string> (length: 0)", noChildren)
					// reflect.Kind == Ptr - see testvariables
					// reflect.Kind == Slice
					ref = expectVarExact(t, locals, -1, "zsslice", "<[]struct {}> (length: 3, cap: 3)", hasChildren)
					if ref > 0 {
						client.VariablesRequest(ref)
						zsslice := client.ExpectVariablesResponse(t)
						expectChildren(t, zsslice, "zsslice", 3)
					}
					expectVarExact(t, locals, -1, "emptyslice", "<[]string> (length: 0, cap: 0)", noChildren)
					expectVarExact(t, locals, -1, "nilslice", "nil <[]int>", noChildren)
					// reflect.Kind == String
					expectVarExact(t, locals, -1, "longstr", "\"very long string 0123456789a0123456789b0123456789c0123456789d012...+73 more\"", noChildren)
					// reflect.Kind == Struct
					expectVarExact(t, locals, -1, "zsvar", "<struct {}>", noChildren)
					// reflect.Kind == UnsafePointer
					// TODO(polina): how do I test for unsafe.Pointer(nil)?
					expectVarRegex(t, locals, -1, "upnil", "unsafe\\.Pointer\\(0x0\\)", noChildren)
					expectVarRegex(t, locals, -1, "up1", "unsafe\\.Pointer\\(0x[0-9a-f]+\\)", noChildren)

					// Test unreadable variable
					ref = expectVarExact(t, locals, -1, "unread", "<*int>(0x3039)", hasChildren)
					if ref > 0 {
						client.VariablesRequest(ref)
						val := client.ExpectVariablesResponse(t)
						expectChildren(t, val, "*unread", 1)
						expectVarRegex(t, val, 0, "", "unreadable <.+>", noChildren)
					}

					// Test that variables are not yet loaded completely.
					ref = expectVarExact(t, locals, -1, "m1", "<map[string]main.astruct> (length: 66)", hasChildren)
					if ref > 0 {
						client.VariablesRequest(ref)
						m1 := client.ExpectVariablesResponse(t)
						expectChildren(t, m1, "m1", 64) // TODO(polina): should be 66.
					}
				},
				disconnect: true,
			}})
	})
}

// TestGlobalScopeAndVariables launches the program with showGlobalVariables
// arg set, executes to a breakpoint in the main package and tests that global
// package main variables got loaded. It then steps into a function
// in another package and tests that globals scope got updated to those vars.
func TestGlobalScopeAndVariables(t *testing.T) {
	runTest(t, "consts", func(client *daptest.Client, fixture protest.Fixture) {
		runDebugSessionWithBPs(t, client,
			// Launch
			func() {
				client.LaunchRequestWithArgs(map[string]interface{}{
					"mode": "exec", "program": fixture.Path, "showGlobalVariables": true,
				})
			},
			// Breakpoints are set within the program
			fixture.Source, []int{},
			[]onBreakpoint{{
				// Stop at line 36
				execute: func() {
					client.StackTraceRequest(1, 0, 20)
					stack := client.ExpectStackTraceResponse(t)
					expectStackFrames(t, stack, 36, 1000, 3, 3)

					client.ScopesRequest(1000)
					scopes := client.ExpectScopesResponse(t)
					expectScope(t, scopes, 0, "Arguments", 1000)
					expectScope(t, scopes, 1, "Locals", 1001)
					expectScope(t, scopes, 2, "Globals (package main)", 1002)

					client.VariablesRequest(1002)
					client.ExpectVariablesResponse(t)
					// The program has no user-defined globals.
					// Depending on the Go version, there might
					// be some runtime globals (e.g. main..inittask)
					// so testing for the total number is too fragile.

					// Step into pkg.AnotherMethod()
					client.StepInRequest(1)
					client.ExpectStepInResponse(t)
					client.ExpectStoppedEvent(t)

					client.StackTraceRequest(1, 0, 20)
					stack = client.ExpectStackTraceResponse(t)
					expectStackFrames(t, stack, 14, 1000, 4, 4)

					client.ScopesRequest(1000)
					scopes = client.ExpectScopesResponse(t)
					expectScope(t, scopes, 0, "Arguments", 1000)
					expectScope(t, scopes, 1, "Locals", 1001)
					expectScope(t, scopes, 2, "Globals (package github.com/go-delve/delve/_fixtures/internal/dir0/pkg)", 1002)

					client.VariablesRequest(1002)
					globals := client.ExpectVariablesResponse(t)
					expectChildren(t, globals, "Globals", 1)
					ref := expectVarExact(t, globals, 0, "SomeVar", "<github.com/go-delve/delve/_fixtures/internal/dir0/pkg.SomeType>", hasChildren)

					if ref > 0 {
						client.VariablesRequest(ref)
						somevar := client.ExpectVariablesResponse(t)
						expectChildren(t, somevar, "SomeVar", 1)
						expectVarExact(t, somevar, 0, "X", "0", noChildren)
					}
				},
				disconnect: false,
			}})
	})
}

// Tests that 'stackTraceDepth' from LaunchRequest is parsed and passed to
// stacktrace requests handlers.
func TestLaunchRequestWithStackTraceDepth(t *testing.T) {
	runTest(t, "increment", func(client *daptest.Client, fixture protest.Fixture) {
		var stResp *dap.StackTraceResponse
		runDebugSessionWithBPs(t, client,
			// Launch
			func() {
				client.LaunchRequestWithArgs(map[string]interface{}{
					"mode": "exec", "program": fixture.Path, "stackTraceDepth": 1,
				})
			},
			// Set breakpoints
			fixture.Source, []int{8},
			[]onBreakpoint{{ // Stop at line 8
				execute: func() {
					client.StackTraceRequest(1, 0, 0)
					stResp = client.ExpectStackTraceResponse(t)
					expectStackFrames(t, stResp, 8, 1000, 2, 2)
				},
				disconnect: false,
			}})
	})
}

<<<<<<< HEAD
// expectEval is a helper for verifying the values within an EvaluateResponse.
//     value - the value of the evaluated expression
//     hasRef - true if the evaluated expression should have children and therefore a non-0 variable reference
//     ref - reference to retrieve children of this evaluated expression (0 if none)
func expectEval(t *testing.T, got *dap.EvaluateResponse, value string, hasRef bool) (ref int) {
	t.Helper()
	if got.Body.Result != value || (got.Body.VariablesReference > 0) != hasRef {
		t.Errorf("\ngot  %#v\nwant Result=%q hasRef=%t", got, value, hasRef)
	}
	return got.Body.VariablesReference
}

func TestEvaluateRequest(t *testing.T) {
	runTest(t, "testvariables", func(client *daptest.Client, fixture protest.Fixture) {
=======
// TestSetBreakpoint executes to a breakpoint and tests different
// configurations of setBreakpoint requests.
func TestSetBreakpoint(t *testing.T) {
	runTest(t, "loopprog", func(client *daptest.Client, fixture protest.Fixture) {
>>>>>>> 9a3c9eba
		runDebugSessionWithBPs(t, client,
			// Launch
			func() {
				client.LaunchRequest("exec", fixture.Path, !stopOnEntry)
			},
<<<<<<< HEAD
			fixture.Source, []int{}, // Breakpoint set in the program
			[]onBreakpoint{{ // Stop at first breakpoint
				execute: func() {
					handleStop(t, client, 1, 65)

					// Variable lookup
					client.EvaluateRequest("a2", 1000, "this context will be ignored")
					got := client.ExpectEvaluateResponse(t)
					expectEval(t, got, "6", noChildren)

					client.EvaluateRequest("a5", 1000, "this context will be ignored")
					got = client.ExpectEvaluateResponse(t)
					ref := expectEval(t, got, "<[]int> (length: 5, cap: 5)", hasChildren)
					if ref > 0 {
						client.VariablesRequest(ref)
						a5 := client.ExpectVariablesResponse(t)
						expectChildren(t, a5, "a5", 5)
						expectVarExact(t, a5, 0, "[0]", "1", noChildren)
						expectVarExact(t, a5, 4, "[4]", "5", noChildren)
					}

					// All (binary and unary) on basic types except <-, ++ and --
					client.EvaluateRequest("1+1", 1000, "this context will be ignored")
					got = client.ExpectEvaluateResponse(t)
					expectEval(t, got, "2", noChildren)

					// Comparison operators on any type
					client.EvaluateRequest("1<2", 1000, "this context will be ignored")
					got = client.ExpectEvaluateResponse(t)
					expectEval(t, got, "true", noChildren)

					// Type casts between numeric types
					client.EvaluateRequest("int(2.3)", 1000, "this context will be ignored")
					got = client.ExpectEvaluateResponse(t)
					expectEval(t, got, "2", noChildren)

					// Type casts of integer constants into any pointer type and vice versa
					client.EvaluateRequest("(*int)(2)", 1000, "this context will be ignored")
					got = client.ExpectEvaluateResponse(t)
					ref = expectEval(t, got, "<*int>(0x2)", hasChildren)
					if ref > 0 {
						client.VariablesRequest(ref)
						expr := client.ExpectVariablesResponse(t)
						expectChildren(t, expr, "(*int)(2)", 1)
						// TODO(polina): should this be printed as (unknown int) instead?
						expectVarExact(t, expr, 0, "", "<int>", noChildren)
					}
					// Type casts between string, []byte and []rune
					client.EvaluateRequest("[]byte(\"ABC€\")", 1000, "this context will be ignored")
					got = client.ExpectEvaluateResponse(t)
					// TODO(polina): this is a bug (in vscode-go too). dlv cli prints
					// []uint8 len: 6, cap: 6, [65,66,67,226,130,172]
					expectEval(t, got, "nil <[]uint8>", noChildren)

					// Struct member access (i.e. somevar.memberfield)
					client.EvaluateRequest("ms.Nest.Level", 1000, "this context will be ignored")
					got = client.ExpectEvaluateResponse(t)
					expectEval(t, got, "1", noChildren)

					// Slicing and indexing operators on arrays, slices and strings
					client.EvaluateRequest("a5[4]", 1000, "this context will be ignored")
					got = client.ExpectEvaluateResponse(t)
					expectEval(t, got, "5", noChildren)

					// Map access
					client.EvaluateRequest("mp[1]", 1000, "this context will be ignored")
					got = client.ExpectEvaluateResponse(t)
					ref = expectEval(t, got, "<interface {}(int)>", hasChildren)
					if ref > 0 {
						client.VariablesRequest(ref)
						expr := client.ExpectVariablesResponse(t)
						expectChildren(t, expr, "mp[1]", 1)
						expectVarExact(t, expr, 0, "data", "42", noChildren)
					}

					// Pointer dereference
					client.EvaluateRequest("*ms.Nest", 1000, "this context will be ignored")
					got = client.ExpectEvaluateResponse(t)
					ref = expectEval(t, got, "<main.Nest>", hasChildren)
					if ref > 0 {
						client.VariablesRequest(ref)
						expr := client.ExpectVariablesResponse(t)
						expectChildren(t, expr, "*ms.Nest", 2)
						expectVarExact(t, expr, 0, "Level", "1", noChildren)
					}

					// Calls to builtin functions: cap, len, complex, imag and real
					client.EvaluateRequest("len(a5)", 1000, "this context will be ignored")
					got = client.ExpectEvaluateResponse(t)
					expectEval(t, got, "5", noChildren)

					// Type assertion on interface variables (i.e. somevar.(concretetype))
					client.EvaluateRequest("mp[1].(int)", 1000, "this context will be ignored")
					got = client.ExpectEvaluateResponse(t)
					expectEval(t, got, "42", noChildren)
				},
				disconnect: false,
			}, { // Stop at second breakpoint
				execute: func() {
					handleStop(t, client, 1, 27)

					// Top-most frame
					client.EvaluateRequest("a1", 1000, "this context will be ignored")
					got := client.ExpectEvaluateResponse(t)
					expectEval(t, got, "\"bur\"", noChildren)
					// No frame defaults to top-most frame
					client.EvaluateRequest("a1", 0, "this context will be ignored")
					got = client.ExpectEvaluateResponse(t)
					expectEval(t, got, "\"bur\"", noChildren)
					// Next frame
					client.EvaluateRequest("a1", 1001, "this context will be ignored")
					got = client.ExpectEvaluateResponse(t)
					expectEval(t, got, "\"foofoofoofoofoofoo\"", noChildren)
					// Next frame
					client.EvaluateRequest("a1", 1002, "any context but watch")
					erres := client.ExpectVisibleErrorResponse(t)
					if erres.Body.Error.Format != "Unable to evaluate expression: could not find symbol value for a1" {
						t.Errorf("\ngot %#v\nwant Format=\"Unable to evaluate expression: could not find symbol value for a1\"", erres)
					}
					client.EvaluateRequest("a1", 1002, "watch")
					erres = client.ExpectErrorResponse(t)
					if erres.Body.Error.Format != "Unable to evaluate expression: could not find symbol value for a1" {
						t.Errorf("\ngot %#v\nwant Format=\"Unable to evaluate expression: could not find symbol value for a1\"", erres)
					}
				},
				disconnect: false,
			}})
	})
}

func TestEvaluateCallRequest(t *testing.T) {
	if runtime.GOARCH == "arm64" {
		t.Skip("arm64 does not support FunctionCall for now")
	}
	protest.MustSupportFunctionCalls(t, testBackend)
	runTest(t, "fncall", func(client *daptest.Client, fixture protest.Fixture) {
		runDebugSessionWithBPs(t, client,
			// Launch
			func() {
				client.LaunchRequest("exec", fixture.Path, !stopOnEntry)
			},
			fixture.Source, []int{83},
			[]onBreakpoint{{ // Stop in makeclos()
				execute: func() {
					handleStop(t, client, 1, 83)

					// Topmost frame: both types of expressions should work
					client.EvaluateRequest("callstacktrace", 1000, "this context will be ignored")
					client.ExpectEvaluateResponse(t)
					client.EvaluateRequest("call callstacktrace()", 1000, "this context will be ignored")
					client.ExpectEvaluateResponse(t)

					// Next frame: only regular expressions will work
					client.EvaluateRequest("callstacktrace", 1001, "this context will be ignored")
					client.ExpectEvaluateResponse(t)
					client.EvaluateRequest("call callstacktrace()", 1001, "this context will be ignored")
					erres := client.ExpectVisibleErrorResponse(t)
					if erres.Body.Error.Format != "Unable to evaluate expression: call is only supported with topmost stack frame" {
						t.Errorf("\ngot %#v\nwant Format=\"Unable to evaluate expression: call is only supported with topmost stack frame\"", erres)
					}
				},
				disconnect: false,
			}, { // Stop at runtime breakpoint
				execute: func() {
					handleStop(t, client, 1, 192)

					// No return values
					client.EvaluateRequest("call call0(1, 2)", 1000, "this context will be ignored")
					got := client.ExpectEvaluateResponse(t)
					expectEval(t, got, "", noChildren)
					// One unnamed return value
					client.EvaluateRequest("call call1(one, two)", 1000, "this context will be ignored")
					got = client.ExpectEvaluateResponse(t)
					ref := expectEval(t, got, "3", hasChildren)
					if ref > 0 {
						client.VariablesRequest(ref)
						rv := client.ExpectVariablesResponse(t)
						expectChildren(t, rv, "rv", 1)
						expectVarExact(t, rv, 0, "~r2", "3", noChildren)
					}
					// One named return value
					// Panic doesn't panic, but instead returns the error as a named return variable
					client.EvaluateRequest("call callpanic()", 1000, "this context will be ignored")
					got = client.ExpectEvaluateResponse(t)
					ref = expectEval(t, got, "<interface {}(string)>", hasChildren)
					if ref > 0 {
						client.VariablesRequest(ref)
						rv := client.ExpectVariablesResponse(t)
						expectChildren(t, rv, "rv", 1)
						ref = expectVarExact(t, rv, 0, "~panic", "<interface {}(string)>", hasChildren)
						if ref > 0 {
							client.VariablesRequest(ref)
							p := client.ExpectVariablesResponse(t)
							expectChildren(t, p, "~panic", 1)
							expectVarExact(t, p, 0, "data", "\"callpanic panicked\"", noChildren)
						}
					}
					// Multiple return values
					client.EvaluateRequest("call call2(one, two)", 1000, "this context will be ignored")
					got = client.ExpectEvaluateResponse(t)
					ref = expectEval(t, got, "1, 2", hasChildren)
					if ref > 0 {
						client.VariablesRequest(ref)
						rvs := client.ExpectVariablesResponse(t)
						expectChildren(t, rvs, "rvs", 2)
						expectVarExact(t, rvs, 0, "~r2", "1", noChildren)
						expectVarExact(t, rvs, 1, "~r3", "2", noChildren)
					}
					// No frame defaults to top-most frame
					client.EvaluateRequest("call call1(one, two)", 0, "this context will be ignored")
					got = client.ExpectEvaluateResponse(t)
					expectEval(t, got, "3", hasChildren)
					// Extra spaces don't matter
					client.EvaluateRequest(" call  call1(one, one) ", 0, "this context will be ignored")
					got = client.ExpectEvaluateResponse(t)
					expectEval(t, got, "2", hasChildren)
					// Just 'call', even with extra space, is treated as {expression}
					client.EvaluateRequest("call ", 1000, "watch")
					got = client.ExpectEvaluateResponse(t)
					expectEval(t, got, "\"this is a variable named `call`\"", noChildren)
					// Call error
					client.EvaluateRequest("call call1(one)", 1000, "watch")
					erres := client.ExpectErrorResponse(t)
					if erres.Body.Error.Format != "Unable to evaluate expression: not enough arguments" {
						t.Errorf("\ngot %#v\nwant Format=\"Unable to evaluate expression: not enough arguments\"", erres)
					}
					// Call can exit
					client.EvaluateRequest("call callexit()", 1000, "this context will be ignored")
					client.ExpectTerminatedEvent(t)
				},
=======
			// Set breakpoints
			fixture.Source, []int{16}, // b main.main
			[]onBreakpoint{{
				execute: func() {
					handleStop(t, client, 1, 16)

					type Breakpoint struct {
						line      int
						verified  bool
						msgPrefix string
					}
					expectSetBreakpointsResponse := func(bps []Breakpoint) {
						t.Helper()
						got := client.ExpectSetBreakpointsResponse(t)
						if len(got.Body.Breakpoints) != len(bps) {
							t.Errorf("got %#v,\nwant len(Breakpoints)=%d", got, len(bps))
							return
						}
						for i, bp := range got.Body.Breakpoints {
							if bp.Line != bps[i].line || bp.Verified != bps[i].verified ||
								!strings.HasPrefix(bp.Message, bps[i].msgPrefix) {
								t.Errorf("got breakpoints[%d] = %#v, \nwant %#v", i, bp, bps[i])
							}
						}
					}

					// Set two breakpoints at the next two lines in main
					client.SetBreakpointsRequest(fixture.Source, []int{17, 18})
					expectSetBreakpointsResponse([]Breakpoint{{17, true, ""}, {18, true, ""}})

					// Clear 17, reset 18
					client.SetBreakpointsRequest(fixture.Source, []int{18})
					expectSetBreakpointsResponse([]Breakpoint{{18, true, ""}})

					// Skip 17, continue to 18
					client.ContinueRequest(1)
					client.ExpectContinueResponse(t)
					client.ExpectStoppedEvent(t)
					handleStop(t, client, 1, 18)

					// Set another breakpoint inside the loop in loop(), twice to trigger error
					client.SetBreakpointsRequest(fixture.Source, []int{8, 8})
					expectSetBreakpointsResponse([]Breakpoint{{8, true, ""}, {8, false, "Breakpoint exists"}})

					// Continue into the loop
					client.ContinueRequest(1)
					client.ExpectContinueResponse(t)
					client.ExpectStoppedEvent(t)
					handleStop(t, client, 1, 8)
					client.VariablesRequest(1001) // Locals
					locals := client.ExpectVariablesResponse(t)
					expectVarExact(t, locals, 0, "i", "0", noChildren) // i == 0

					// Edit the breakpoint to add a condition
					client.SetConditionalBreakpointsRequest(fixture.Source, []int{8}, map[int]string{8: "i == 3"})
					expectSetBreakpointsResponse([]Breakpoint{{8, true, ""}})

					// Continue until condition is hit
					client.ContinueRequest(1)
					client.ExpectContinueResponse(t)
					client.ExpectStoppedEvent(t)
					handleStop(t, client, 1, 8)
					client.VariablesRequest(1001) // Locals
					locals = client.ExpectVariablesResponse(t)
					expectVarExact(t, locals, 0, "i", "3", noChildren) // i == 3

					// Edit the breakpoint to remove a condition
					client.SetConditionalBreakpointsRequest(fixture.Source, []int{8}, map[int]string{8: ""})
					expectSetBreakpointsResponse([]Breakpoint{{8, true, ""}})

					// Continue for one more loop iteration
					client.ContinueRequest(1)
					client.ExpectContinueResponse(t)
					client.ExpectStoppedEvent(t)
					handleStop(t, client, 1, 8)
					client.VariablesRequest(1001) // Locals
					locals = client.ExpectVariablesResponse(t)
					expectVarExact(t, locals, 0, "i", "4", noChildren) // i == 4

					// Set at a line without a statement
					client.SetBreakpointsRequest(fixture.Source, []int{1000})
					expectSetBreakpointsResponse([]Breakpoint{{1000, false, "could not find statement"}}) // all cleared, none set
				},
				// The program has an infinite loop, so we must kill it by disconnecting.
>>>>>>> 9a3c9eba
				disconnect: true,
			}})
	})
}

func TestNextAndStep(t *testing.T) {
	runTest(t, "testinline", func(client *daptest.Client, fixture protest.Fixture) {
		runDebugSessionWithBPs(t, client,
			// Launch
			func() {
				client.LaunchRequest("exec", fixture.Path, !stopOnEntry)
			},
			// Set breakpoints
			fixture.Source, []int{11},
			[]onBreakpoint{{ // Stop at line 11
				execute: func() {
					handleStop(t, client, 1, 11)

					expectStop := func(line int) {
						t.Helper()
						se := client.ExpectStoppedEvent(t)
						if se.Body.Reason != "step" || se.Body.ThreadId != 1 || !se.Body.AllThreadsStopped {
							t.Errorf("got %#v, want Reason=\"step\", ThreadId=1, AllThreadsStopped=true", se)
						}
						handleStop(t, client, 1, line)
					}

					client.StepOutRequest(1)
					client.ExpectStepOutResponse(t)
					expectStop(18)

					client.NextRequest(1)
					client.ExpectNextResponse(t)
					expectStop(19)

					client.StepInRequest(1)
					client.ExpectStepInResponse(t)
					expectStop(5)

					client.NextRequest(-10000 /*this is ignored*/)
					client.ExpectNextResponse(t)
					expectStop(6)
				},
				disconnect: false,
			}})
	})
}

func TestBadAccess(t *testing.T) {
	if runtime.GOOS != "darwin" || testBackend != "lldb" {
		t.Skip("not applicable")
	}
	runTest(t, "issue2078", func(client *daptest.Client, fixture protest.Fixture) {
		runDebugSessionWithBPs(t, client,
			// Launch
			func() {
				client.LaunchRequest("exec", fixture.Path, !stopOnEntry)
			},
			// Set breakpoints
			fixture.Source, []int{4},
			[]onBreakpoint{{ // Stop at line 4
				execute: func() {
					handleStop(t, client, 1, 4)

					expectStoppedOnError := func(errorPrefix string) {
						t.Helper()
						se := client.ExpectStoppedEvent(t)
						if se.Body.ThreadId != 1 || se.Body.Reason != "runtime error" || !strings.HasPrefix(se.Body.Text, errorPrefix) {
							t.Errorf("\ngot  %#v\nwant ThreadId=1 Reason=\"runtime error\" Text=\"%s\"", se, errorPrefix)
						}
						oe := client.ExpectOutputEvent(t)
						if oe.Body.Category != "stderr" || !strings.HasPrefix(oe.Body.Output, "ERROR: "+errorPrefix) {
							t.Errorf("\ngot  %#v\nwant Category=\"stderr\" Output=\"%s ...\"", oe, errorPrefix)
						}
					}

					client.ContinueRequest(1)
					client.ExpectContinueResponse(t)
					expectStoppedOnError("invalid memory address or nil pointer dereference")

					client.NextRequest(1)
					client.ExpectNextResponse(t)
					expectStoppedOnError("invalid memory address or nil pointer dereference")

					client.NextRequest(1)
					client.ExpectNextResponse(t)
					expectStoppedOnError("next while nexting")

					client.StepInRequest(1)
					client.ExpectStepInResponse(t)
					expectStoppedOnError("next while nexting")

					client.StepOutRequest(1)
					client.ExpectStepOutResponse(t)
					expectStoppedOnError("next while nexting")
				},
				disconnect: true,
			}})
	})
}

func TestPanicBreakpointOnContinue(t *testing.T) {
	runTest(t, "panic", func(client *daptest.Client, fixture protest.Fixture) {
		runDebugSessionWithBPs(t, client,
			// Launch
			func() {
				client.LaunchRequest("exec", fixture.Path, !stopOnEntry)
			},
			// Set breakpoints
			fixture.Source, []int{5},
			[]onBreakpoint{{
				execute: func() {
					handleStop(t, client, 1, 5)

					client.ContinueRequest(1)
					client.ExpectContinueResponse(t)

					se := client.ExpectStoppedEvent(t)
					if se.Body.ThreadId != 1 || se.Body.Reason != "panic" {
						t.Errorf("\ngot  %#v\nwant ThreadId=1 Reason=\"panic\"", se)
					}
				},
				disconnect: true,
			}})
	})
}

func TestPanicBreakpointOnNext(t *testing.T) {
	if !goversion.VersionAfterOrEqual(runtime.Version(), 1, 14) {
		// In Go 1.13, 'next' will step into the defer in the runtime
		// main function, instead of the next line in the main program.
		t.SkipNow()
	}

	runTest(t, "panic", func(client *daptest.Client, fixture protest.Fixture) {
		runDebugSessionWithBPs(t, client,
			// Launch
			func() {
				client.LaunchRequest("exec", fixture.Path, !stopOnEntry)
			},
			// Set breakpoints
			fixture.Source, []int{5},
			[]onBreakpoint{{
				execute: func() {
					handleStop(t, client, 1, 5)

					client.NextRequest(1)
					client.ExpectNextResponse(t)

					se := client.ExpectStoppedEvent(t)

					if se.Body.ThreadId != 1 || se.Body.Reason != "panic" {
						t.Errorf("\ngot  %#v\nexpected ThreadId=1 Reason=\"panic\"", se)
					}
				},
				disconnect: true,
			}})
	})
}

func TestFatalThrowBreakpoint(t *testing.T) {
	runTest(t, "testdeadlock", func(client *daptest.Client, fixture protest.Fixture) {
		runDebugSessionWithBPs(t, client,
			// Launch
			func() {
				client.LaunchRequest("exec", fixture.Path, !stopOnEntry)
			},
			// Set breakpoints
			fixture.Source, []int{3},
			[]onBreakpoint{{
				execute: func() {
					handleStop(t, client, 1, 3)

					client.ContinueRequest(1)
					client.ExpectContinueResponse(t)

					se := client.ExpectStoppedEvent(t)
					if se.Body.Reason != "fatal error" {
						t.Errorf("\ngot  %#v\nwant Reason=\"fatal error\"", se)
					}
				},
				disconnect: true,
			}})
	})
}

// handleStop covers the standard sequence of reqeusts issued by
// a client at a breakpoint or another non-terminal stop event.
// The details have been tested by other tests,
// so this is just a sanity check.
func handleStop(t *testing.T, client *daptest.Client, thread, line int) {
	t.Helper()
	client.ThreadsRequest()
	client.ExpectThreadsResponse(t)

	client.StackTraceRequest(thread, 0, 20)
	st := client.ExpectStackTraceResponse(t)
	if len(st.Body.StackFrames) < 1 || st.Body.StackFrames[0].Line != line {
		t.Errorf("\ngot  %#v\nwant Line=%d", st, line)
	}

	client.ScopesRequest(1000)
	client.ExpectScopesResponse(t)

	client.VariablesRequest(1000) // Arguments
	client.ExpectVariablesResponse(t)
	client.VariablesRequest(1001) // Locals
	client.ExpectVariablesResponse(t)
}

// onBreakpoint specifies what the test harness should simulate at
// a stopped breakpoint. First execute() is to be called to test
// specified editor-driven or user-driven requests. Then if
// disconnect is true, the test harness will abort the program
// execution. Otherwise, a continue will be issued and the
// program will continue to the next breakpoint or termination.
type onBreakpoint struct {
	execute    func()
	disconnect bool
}

// runDebugSessionWithBPs is a helper for executing the common init and shutdown
// sequences for a program that does not stop on entry
// while specifying breakpoints and unique launch criteria via parameters.
//     launchRequest - a function that sends a launch request, so the test author
//                     has full control of its arguments. Note that he rest of
//                     the test sequence assumes that stopOneEntry is false.
//     breakpoints   - list of lines, where breakpoints are to be set
//     onBreakpoints - list of test sequences to execute at each of the set breakpoints.
func runDebugSessionWithBPs(t *testing.T, client *daptest.Client, launchRequest func(), source string, breakpoints []int, onBPs []onBreakpoint) {
	client.InitializeRequest()
	client.ExpectInitializeResponse(t)

	launchRequest()
	client.ExpectInitializedEvent(t)
	client.ExpectLaunchResponse(t)

	client.SetBreakpointsRequest(source, breakpoints)
	client.ExpectSetBreakpointsResponse(t)

	// Skip no-op setExceptionBreakpoints

	client.ConfigurationDoneRequest()
	client.ExpectConfigurationDoneResponse(t)

	// Program automatically continues to breakpoint or completion

	// TODO(polina): See if we can make this more like withTestProcessArgs in proc_test:
	// a single function pointer gets called here and then if it wants to continue it calls
	// client.ContinueRequest/client.ExpectContinueResponse/client.ExpectStoppedEvent
	// (possibly using a helper function).
	for _, onBP := range onBPs {
		client.ExpectStoppedEvent(t)
		onBP.execute()
		if onBP.disconnect {
			client.DisconnectRequest()
			client.ExpectDisconnectResponse(t)
			return
		}
		client.ContinueRequest(1)
		client.ExpectContinueResponse(t)
		// "Continue" is triggered after the response is sent
	}

	client.ExpectTerminatedEvent(t)
	client.DisconnectRequest()
	client.ExpectDisconnectResponse(t)
}

// runDebugSession is a helper for executing the standard init and shutdown
// sequences for a program that does not stop on entry
// while specifying unique launch criteria via parameters.
func runDebugSession(t *testing.T, client *daptest.Client, launchRequest func(), source string) {
	runDebugSessionWithBPs(t, client, launchRequest, source, nil, nil)
}

func TestLaunchDebugRequest(t *testing.T) {
	runTest(t, "increment", func(client *daptest.Client, fixture protest.Fixture) {
		// We reuse the harness that builds, but ignore the built binary,
		// only relying on the source to be built in response to LaunchRequest.
		runDebugSession(t, client, func() {
			// Use the default output directory.
			client.LaunchRequestWithArgs(map[string]interface{}{
				"mode": "debug", "program": fixture.Source})
		}, fixture.Source)
	})
}

func TestLaunchTestRequest(t *testing.T) {
	runTest(t, "increment", func(client *daptest.Client, fixture protest.Fixture) {
		runDebugSession(t, client, func() {
			// We reuse the harness that builds, but ignore the built binary,
			// only relying on the source to be built in response to LaunchRequest.
			fixtures := protest.FindFixturesDir()
			testdir, _ := filepath.Abs(filepath.Join(fixtures, "buildtest"))
			client.LaunchRequestWithArgs(map[string]interface{}{
				"mode": "test", "program": testdir, "output": "__mytestdir"})
		}, fixture.Source)
	})
}

// Tests that 'args' from LaunchRequest are parsed and passed to the target
// program. The target program exits without an error on success, and
// panics on error, causing an unexpected StoppedEvent instead of
// Terminated Event.
func TestLaunchRequestWithArgs(t *testing.T) {
	runTest(t, "testargs", func(client *daptest.Client, fixture protest.Fixture) {
		runDebugSession(t, client, func() {
			client.LaunchRequestWithArgs(map[string]interface{}{
				"mode": "exec", "program": fixture.Path,
				"args": []string{"test", "pass flag"}})
		}, fixture.Source)
	})
}

// Tests that 'buildFlags' from LaunchRequest are parsed and passed to the
// compiler. The target program exits without an error on success, and
// panics on error, causing an unexpected StoppedEvent instead of
// TerminatedEvent.
func TestLaunchRequestWithBuildFlags(t *testing.T) {
	runTest(t, "buildflagtest", func(client *daptest.Client, fixture protest.Fixture) {
		runDebugSession(t, client, func() {
			// We reuse the harness that builds, but ignore the built binary,
			// only relying on the source to be built in response to LaunchRequest.
			client.LaunchRequestWithArgs(map[string]interface{}{
				"mode": "debug", "program": fixture.Source,
				"buildFlags": "-ldflags '-X main.Hello=World'"})
		}, fixture.Source)
	})
}

func TestUnupportedCommandResponses(t *testing.T) {
	var got *dap.ErrorResponse
	runTest(t, "increment", func(client *daptest.Client, fixture protest.Fixture) {
		seqCnt := 1
		expectUnsupportedCommand := func(cmd string) {
			t.Helper()
			got = client.ExpectUnsupportedCommandErrorResponse(t)
			if got.RequestSeq != seqCnt || got.Command != cmd {
				t.Errorf("\ngot  %#v\nwant RequestSeq=%d Command=%s", got, seqCnt, cmd)
			}
			seqCnt++
		}

		client.RestartFrameRequest()
		expectUnsupportedCommand("restartFrame")

		client.GotoRequest()
		expectUnsupportedCommand("goto")

		client.SourceRequest()
		expectUnsupportedCommand("source")

		client.TerminateThreadsRequest()
		expectUnsupportedCommand("terminateThreads")

		client.StepInTargetsRequest()
		expectUnsupportedCommand("stepInTargets")

		client.GotoTargetsRequest()
		expectUnsupportedCommand("gotoTargets")

		client.CompletionsRequest()
		expectUnsupportedCommand("completions")

		client.ExceptionInfoRequest()
		expectUnsupportedCommand("exceptionInfo")

		client.DataBreakpointInfoRequest()
		expectUnsupportedCommand("dataBreakpointInfo")

		client.SetDataBreakpointsRequest()
		expectUnsupportedCommand("setDataBreakpoints")

		client.BreakpointLocationsRequest()
		expectUnsupportedCommand("breakpointLocations")

		client.ModulesRequest()
		expectUnsupportedCommand("modules")
	})
}

func TestRequiredNotYetImplementedResponses(t *testing.T) {
	var got *dap.ErrorResponse
	runTest(t, "increment", func(client *daptest.Client, fixture protest.Fixture) {
		seqCnt := 1
		expectNotYetImplemented := func(cmd string) {
			t.Helper()
			got = client.ExpectNotYetImplementedErrorResponse(t)
			if got.RequestSeq != seqCnt || got.Command != cmd {
				t.Errorf("\ngot  %#v\nwant RequestSeq=%d Command=%s", got, seqCnt, cmd)
			}
			seqCnt++
		}

		client.AttachRequest()
		expectNotYetImplemented("attach")

		client.PauseRequest()
		expectNotYetImplemented("pause")
	})
}

func TestOptionalNotYetImplementedResponses(t *testing.T) {
	var got *dap.ErrorResponse
	runTest(t, "increment", func(client *daptest.Client, fixture protest.Fixture) {
		seqCnt := 1
		expectNotYetImplemented := func(cmd string) {
			t.Helper()
			got = client.ExpectNotYetImplementedErrorResponse(t)
			if got.RequestSeq != seqCnt || got.Command != cmd {
				t.Errorf("\ngot  %#v\nwant RequestSeq=%d Command=%s", got, seqCnt, cmd)
			}
			seqCnt++
		}

		client.TerminateRequest()
		expectNotYetImplemented("terminate")

		client.RestartRequest()
		expectNotYetImplemented("restart")

		client.SetFunctionBreakpointsRequest()
		expectNotYetImplemented("setFunctionBreakpoints")

		client.StepBackRequest()
		expectNotYetImplemented("stepBack")

		client.ReverseContinueRequest()
		expectNotYetImplemented("reverseContinue")

		client.SetVariableRequest()
		expectNotYetImplemented("setVariable")

		client.SetExpressionRequest()
		expectNotYetImplemented("setExpression")

		client.LoadedSourcesRequest()
		expectNotYetImplemented("loadedSources")

		client.ReadMemoryRequest()
		expectNotYetImplemented("readMemory")

		client.DisassembleRequest()
		expectNotYetImplemented("disassemble")

		client.CancelRequest()
		expectNotYetImplemented("cancel")
	})
}

func TestBadLaunchRequests(t *testing.T) {
	runTest(t, "increment", func(client *daptest.Client, fixture protest.Fixture) {
		seqCnt := 1
		expectFailedToLaunch := func(response *dap.ErrorResponse) {
			t.Helper()
			if response.RequestSeq != seqCnt {
				t.Errorf("RequestSeq got %d, want %d", seqCnt, response.RequestSeq)
			}
			if response.Command != "launch" {
				t.Errorf("Command got %q, want \"launch\"", response.Command)
			}
			if response.Message != "Failed to launch" {
				t.Errorf("Message got %q, want \"Failed to launch\"", response.Message)
			}
			if response.Body.Error.Id != 3000 {
				t.Errorf("Id got %d, want 3000", response.Body.Error.Id)
			}
			seqCnt++
		}

		expectFailedToLaunchWithMessage := func(response *dap.ErrorResponse, errmsg string) {
			t.Helper()
			expectFailedToLaunch(response)
			if response.Body.Error.Format != errmsg {
				t.Errorf("\ngot  %q\nwant %q", response.Body.Error.Format, errmsg)
			}
		}

		// Test for the DAP-specific detailed error message.
		client.LaunchRequest("exec", "", stopOnEntry)
		expectFailedToLaunchWithMessage(client.ExpectErrorResponse(t),
			"Failed to launch: The program attribute is missing in debug configuration.")

		client.LaunchRequestWithArgs(map[string]interface{}{"program": 12345})
		expectFailedToLaunchWithMessage(client.ExpectErrorResponse(t),
			"Failed to launch: The program attribute is missing in debug configuration.")

		client.LaunchRequestWithArgs(map[string]interface{}{"program": nil})
		expectFailedToLaunchWithMessage(client.ExpectErrorResponse(t),
			"Failed to launch: The program attribute is missing in debug configuration.")

		client.LaunchRequestWithArgs(map[string]interface{}{})
		expectFailedToLaunchWithMessage(client.ExpectErrorResponse(t),
			"Failed to launch: The program attribute is missing in debug configuration.")

		client.LaunchRequest("remote", fixture.Path, stopOnEntry)
		expectFailedToLaunchWithMessage(client.ExpectErrorResponse(t),
			"Failed to launch: Unsupported 'mode' value \"remote\" in debug configuration.")

		client.LaunchRequest("notamode", fixture.Path, stopOnEntry)
		expectFailedToLaunchWithMessage(client.ExpectErrorResponse(t),
			"Failed to launch: Unsupported 'mode' value \"notamode\" in debug configuration.")

		client.LaunchRequestWithArgs(map[string]interface{}{"mode": 12345, "program": fixture.Path})
		expectFailedToLaunchWithMessage(client.ExpectErrorResponse(t),
			"Failed to launch: Unsupported 'mode' value %!q(float64=12345) in debug configuration.")

		client.LaunchRequestWithArgs(map[string]interface{}{"mode": "exec", "program": fixture.Path, "args": nil})
		expectFailedToLaunchWithMessage(client.ExpectErrorResponse(t),
			"Failed to launch: 'args' attribute '<nil>' in debug configuration is not an array.")

		client.LaunchRequestWithArgs(map[string]interface{}{"mode": "exec", "program": fixture.Path, "args": 12345})
		expectFailedToLaunchWithMessage(client.ExpectErrorResponse(t),
			"Failed to launch: 'args' attribute '12345' in debug configuration is not an array.")

		client.LaunchRequestWithArgs(map[string]interface{}{"mode": "exec", "program": fixture.Path, "args": []int{1, 2}})
		expectFailedToLaunchWithMessage(client.ExpectErrorResponse(t),
			"Failed to launch: value '1' in 'args' attribute in debug configuration is not a string.")

		client.LaunchRequestWithArgs(map[string]interface{}{"mode": "debug", "program": fixture.Source, "buildFlags": 123})
		expectFailedToLaunchWithMessage(client.ExpectErrorResponse(t),
			"Failed to launch: 'buildFlags' attribute '123' in debug configuration is not a string.")

		// Skip detailed message checks for potentially different OS-specific errors.
		client.LaunchRequest("exec", fixture.Path+"_does_not_exist", stopOnEntry)
		expectFailedToLaunch(client.ExpectErrorResponse(t))

		client.LaunchRequest("debug", fixture.Path+"_does_not_exist", stopOnEntry)
		expectFailedToLaunch(client.ExpectErrorResponse(t)) // Build error

		client.LaunchRequest("exec", fixture.Source, stopOnEntry)
		expectFailedToLaunch(client.ExpectErrorResponse(t)) // Not an executable

		client.LaunchRequestWithArgs(map[string]interface{}{"mode": "debug", "program": fixture.Source, "buildFlags": "123"})
		expectFailedToLaunch(client.ExpectErrorResponse(t)) // Build error

		// We failed to launch the program. Make sure shutdown still works.
		client.DisconnectRequest()
		dresp := client.ExpectDisconnectResponse(t)
		if dresp.RequestSeq != seqCnt {
			t.Errorf("got %#v, want RequestSeq=%d", dresp, seqCnt)
		}
	})
}

func TestBadlyFormattedMessageToServer(t *testing.T) {
	runTest(t, "increment", func(client *daptest.Client, fixture protest.Fixture) {
		// Send a badly formatted message to the server, and expect it to close the
		// connection.
		client.UnknownRequest()
		time.Sleep(100 * time.Millisecond)

		_, err := client.ReadMessage()

		if err != io.EOF {
			t.Errorf("got err=%v, want io.EOF", err)
		}
	})
}<|MERGE_RESOLUTION|>--- conflicted
+++ resolved
@@ -1151,7 +1151,104 @@
 	})
 }
 
-<<<<<<< HEAD
+// TestSetBreakpoint executes to a breakpoint and tests different
+// configurations of setBreakpoint requests.
+func TestSetBreakpoint(t *testing.T) {
+	runTest(t, "loopprog", func(client *daptest.Client, fixture protest.Fixture) {
+		runDebugSessionWithBPs(t, client,
+			// Launch
+			func() {
+				client.LaunchRequest("exec", fixture.Path, !stopOnEntry)
+			},
+			// Set breakpoints
+			fixture.Source, []int{16}, // b main.main
+			[]onBreakpoint{{
+				execute: func() {
+					handleStop(t, client, 1, 16)
+
+					type Breakpoint struct {
+						line      int
+						verified  bool
+						msgPrefix string
+					}
+					expectSetBreakpointsResponse := func(bps []Breakpoint) {
+						t.Helper()
+						got := client.ExpectSetBreakpointsResponse(t)
+						if len(got.Body.Breakpoints) != len(bps) {
+							t.Errorf("got %#v,\nwant len(Breakpoints)=%d", got, len(bps))
+							return
+						}
+						for i, bp := range got.Body.Breakpoints {
+							if bp.Line != bps[i].line || bp.Verified != bps[i].verified ||
+								!strings.HasPrefix(bp.Message, bps[i].msgPrefix) {
+								t.Errorf("got breakpoints[%d] = %#v, \nwant %#v", i, bp, bps[i])
+							}
+						}
+					}
+
+					// Set two breakpoints at the next two lines in main
+					client.SetBreakpointsRequest(fixture.Source, []int{17, 18})
+					expectSetBreakpointsResponse([]Breakpoint{{17, true, ""}, {18, true, ""}})
+
+					// Clear 17, reset 18
+					client.SetBreakpointsRequest(fixture.Source, []int{18})
+					expectSetBreakpointsResponse([]Breakpoint{{18, true, ""}})
+
+					// Skip 17, continue to 18
+					client.ContinueRequest(1)
+					client.ExpectContinueResponse(t)
+					client.ExpectStoppedEvent(t)
+					handleStop(t, client, 1, 18)
+
+					// Set another breakpoint inside the loop in loop(), twice to trigger error
+					client.SetBreakpointsRequest(fixture.Source, []int{8, 8})
+					expectSetBreakpointsResponse([]Breakpoint{{8, true, ""}, {8, false, "Breakpoint exists"}})
+
+					// Continue into the loop
+					client.ContinueRequest(1)
+					client.ExpectContinueResponse(t)
+					client.ExpectStoppedEvent(t)
+					handleStop(t, client, 1, 8)
+					client.VariablesRequest(1001) // Locals
+					locals := client.ExpectVariablesResponse(t)
+					expectVarExact(t, locals, 0, "i", "0", noChildren) // i == 0
+
+					// Edit the breakpoint to add a condition
+					client.SetConditionalBreakpointsRequest(fixture.Source, []int{8}, map[int]string{8: "i == 3"})
+					expectSetBreakpointsResponse([]Breakpoint{{8, true, ""}})
+
+					// Continue until condition is hit
+					client.ContinueRequest(1)
+					client.ExpectContinueResponse(t)
+					client.ExpectStoppedEvent(t)
+					handleStop(t, client, 1, 8)
+					client.VariablesRequest(1001) // Locals
+					locals = client.ExpectVariablesResponse(t)
+					expectVarExact(t, locals, 0, "i", "3", noChildren) // i == 3
+
+					// Edit the breakpoint to remove a condition
+					client.SetConditionalBreakpointsRequest(fixture.Source, []int{8}, map[int]string{8: ""})
+					expectSetBreakpointsResponse([]Breakpoint{{8, true, ""}})
+
+					// Continue for one more loop iteration
+					client.ContinueRequest(1)
+					client.ExpectContinueResponse(t)
+					client.ExpectStoppedEvent(t)
+					handleStop(t, client, 1, 8)
+					client.VariablesRequest(1001) // Locals
+					locals = client.ExpectVariablesResponse(t)
+					expectVarExact(t, locals, 0, "i", "4", noChildren) // i == 4
+
+					// Set at a line without a statement
+					client.SetBreakpointsRequest(fixture.Source, []int{1000})
+					expectSetBreakpointsResponse([]Breakpoint{{1000, false, "could not find statement"}}) // all cleared, none set
+				},
+				// The program has an infinite loop, so we must kill it by disconnecting.
+				disconnect: true,
+			}})
+	})
+}
+
 // expectEval is a helper for verifying the values within an EvaluateResponse.
 //     value - the value of the evaluated expression
 //     hasRef - true if the evaluated expression should have children and therefore a non-0 variable reference
@@ -1166,18 +1263,11 @@
 
 func TestEvaluateRequest(t *testing.T) {
 	runTest(t, "testvariables", func(client *daptest.Client, fixture protest.Fixture) {
-=======
-// TestSetBreakpoint executes to a breakpoint and tests different
-// configurations of setBreakpoint requests.
-func TestSetBreakpoint(t *testing.T) {
-	runTest(t, "loopprog", func(client *daptest.Client, fixture protest.Fixture) {
->>>>>>> 9a3c9eba
 		runDebugSessionWithBPs(t, client,
 			// Launch
 			func() {
 				client.LaunchRequest("exec", fixture.Path, !stopOnEntry)
 			},
-<<<<<<< HEAD
 			fixture.Source, []int{}, // Breakpoint set in the program
 			[]onBreakpoint{{ // Stop at first breakpoint
 				execute: func() {
@@ -1408,92 +1498,6 @@
 					client.EvaluateRequest("call callexit()", 1000, "this context will be ignored")
 					client.ExpectTerminatedEvent(t)
 				},
-=======
-			// Set breakpoints
-			fixture.Source, []int{16}, // b main.main
-			[]onBreakpoint{{
-				execute: func() {
-					handleStop(t, client, 1, 16)
-
-					type Breakpoint struct {
-						line      int
-						verified  bool
-						msgPrefix string
-					}
-					expectSetBreakpointsResponse := func(bps []Breakpoint) {
-						t.Helper()
-						got := client.ExpectSetBreakpointsResponse(t)
-						if len(got.Body.Breakpoints) != len(bps) {
-							t.Errorf("got %#v,\nwant len(Breakpoints)=%d", got, len(bps))
-							return
-						}
-						for i, bp := range got.Body.Breakpoints {
-							if bp.Line != bps[i].line || bp.Verified != bps[i].verified ||
-								!strings.HasPrefix(bp.Message, bps[i].msgPrefix) {
-								t.Errorf("got breakpoints[%d] = %#v, \nwant %#v", i, bp, bps[i])
-							}
-						}
-					}
-
-					// Set two breakpoints at the next two lines in main
-					client.SetBreakpointsRequest(fixture.Source, []int{17, 18})
-					expectSetBreakpointsResponse([]Breakpoint{{17, true, ""}, {18, true, ""}})
-
-					// Clear 17, reset 18
-					client.SetBreakpointsRequest(fixture.Source, []int{18})
-					expectSetBreakpointsResponse([]Breakpoint{{18, true, ""}})
-
-					// Skip 17, continue to 18
-					client.ContinueRequest(1)
-					client.ExpectContinueResponse(t)
-					client.ExpectStoppedEvent(t)
-					handleStop(t, client, 1, 18)
-
-					// Set another breakpoint inside the loop in loop(), twice to trigger error
-					client.SetBreakpointsRequest(fixture.Source, []int{8, 8})
-					expectSetBreakpointsResponse([]Breakpoint{{8, true, ""}, {8, false, "Breakpoint exists"}})
-
-					// Continue into the loop
-					client.ContinueRequest(1)
-					client.ExpectContinueResponse(t)
-					client.ExpectStoppedEvent(t)
-					handleStop(t, client, 1, 8)
-					client.VariablesRequest(1001) // Locals
-					locals := client.ExpectVariablesResponse(t)
-					expectVarExact(t, locals, 0, "i", "0", noChildren) // i == 0
-
-					// Edit the breakpoint to add a condition
-					client.SetConditionalBreakpointsRequest(fixture.Source, []int{8}, map[int]string{8: "i == 3"})
-					expectSetBreakpointsResponse([]Breakpoint{{8, true, ""}})
-
-					// Continue until condition is hit
-					client.ContinueRequest(1)
-					client.ExpectContinueResponse(t)
-					client.ExpectStoppedEvent(t)
-					handleStop(t, client, 1, 8)
-					client.VariablesRequest(1001) // Locals
-					locals = client.ExpectVariablesResponse(t)
-					expectVarExact(t, locals, 0, "i", "3", noChildren) // i == 3
-
-					// Edit the breakpoint to remove a condition
-					client.SetConditionalBreakpointsRequest(fixture.Source, []int{8}, map[int]string{8: ""})
-					expectSetBreakpointsResponse([]Breakpoint{{8, true, ""}})
-
-					// Continue for one more loop iteration
-					client.ContinueRequest(1)
-					client.ExpectContinueResponse(t)
-					client.ExpectStoppedEvent(t)
-					handleStop(t, client, 1, 8)
-					client.VariablesRequest(1001) // Locals
-					locals = client.ExpectVariablesResponse(t)
-					expectVarExact(t, locals, 0, "i", "4", noChildren) // i == 4
-
-					// Set at a line without a statement
-					client.SetBreakpointsRequest(fixture.Source, []int{1000})
-					expectSetBreakpointsResponse([]Breakpoint{{1000, false, "could not find statement"}}) // all cleared, none set
-				},
-				// The program has an infinite loop, so we must kill it by disconnecting.
->>>>>>> 9a3c9eba
 				disconnect: true,
 			}})
 	})
