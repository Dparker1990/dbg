package dap

import (
	"bufio"
	"flag"
	"fmt"
	"io"
	"io/ioutil"
	"math/rand"
	"net"
	"os"
	"os/exec"
	"path/filepath"
	"regexp"
	"runtime"
	"strings"
	"testing"
	"time"

	"github.com/go-delve/delve/pkg/goversion"
	"github.com/go-delve/delve/pkg/logflags"
	protest "github.com/go-delve/delve/pkg/proc/test"
	"github.com/go-delve/delve/service"
	"github.com/go-delve/delve/service/dap/daptest"
	"github.com/go-delve/delve/service/debugger"
	"github.com/google/go-dap"
)

const stopOnEntry bool = true
const hasChildren bool = true
const noChildren bool = false

var testBackend string

func TestMain(m *testing.M) {
	logOutputVal := ""
	if _, isTeamCityTest := os.LookupEnv("TEAMCITY_VERSION"); isTeamCityTest {
		logOutputVal = "debugger,dap"
	}
	var logOutput string
	flag.StringVar(&logOutput, "log-output", logOutputVal, "configures log output")
	flag.Parse()
	logflags.Setup(logOutput != "", logOutput, "")
	protest.DefaultTestBackend(&testBackend)
	os.Exit(protest.RunTestsWithFixtures(m))
}

// name is for _fixtures/<name>.go
func runTest(t *testing.T, name string, test func(c *daptest.Client, f protest.Fixture)) {
	runTestBuildFlags(t, name, test, protest.AllNonOptimized)
}

// name is for _fixtures/<name>.go
func runTestBuildFlags(t *testing.T, name string, test func(c *daptest.Client, f protest.Fixture), buildFlags protest.BuildFlags) {
	fixture := protest.BuildFixture(name, buildFlags)

	// Start the DAP server.
	client := startDapServer(t)
	// client.Close will close the client connectinon, which will cause a connection error
	// on the server side and signal disconnect to unblock Stop() above.
	defer client.Close()

	test(client, fixture)
}

func startDapServer(t *testing.T) *daptest.Client {
	// Start the DAP server.
	listener, err := net.Listen("tcp", ":0")
	if err != nil {
		t.Fatal(err)
	}
	disconnectChan := make(chan struct{})
	server := NewServer(&service.Config{
		Listener:       listener,
		DisconnectChan: disconnectChan,
		Debugger: debugger.Config{
			Backend: "default",
		},
	})
	server.Run()
	// Give server time to start listening for clients
	time.Sleep(100 * time.Millisecond)

	// Run a goroutine that stops the server when disconnectChan is signaled.
	// This helps us test that certain events cause the server to stop as
	// expected.
	go func() {
		<-disconnectChan
		server.Stop()
	}()

	client := daptest.NewClient(listener.Addr().String())
	return client
}

// TestLaunchStopOnEntry emulates the message exchange that can be observed with
// VS Code for the most basic launch debug session with "stopOnEntry" enabled:
// - User selects "Start Debugging":  1 >> initialize
//                                 :  1 << initialize
//                                 :  2 >> launch
//                                 :    << initialized event
//                                 :  2 << launch
//                                 :  3 >> setBreakpoints (empty)
//                                 :  3 << setBreakpoints
//                                 :  4 >> setExceptionBreakpoints (empty)
//                                 :  4 << setExceptionBreakpoints
//                                 :  5 >> configurationDone
// - Program stops upon launching  :    << stopped event
//                                 :  5 << configurationDone
//                                 :  6 >> threads
//                                 :  6 << threads (Dummy)
//                                 :  7 >> threads
//                                 :  7 << threads (Dummy)
//                                 :  8 >> stackTrace
//                                 :  8 << error (Unable to produce stack trace)
//                                 :  9 >> stackTrace
//                                 :  9 << error (Unable to produce stack trace)
// - User evaluates bad expression : 10 >> evaluate
//                                 : 10 << error (unable to find function context)
// - User evaluates good expression: 11 >> evaluate
//                                 : 11 << evaluate
// - User selects "Continue"       : 12 >> continue
//                                 : 12 << continue
// - Program runs to completion    :    << terminated event
//                                 : 13 >> disconnect
//                                 :    << output event (Process exited)
//                                 :    << output event (Detaching)
//                                 : 13 << disconnect
// This test exhaustively tests Seq and RequestSeq on all messages from the
// server. Other tests do not necessarily need to repeat all these checks.
func TestLaunchStopOnEntry(t *testing.T) {
	runTest(t, "increment", func(client *daptest.Client, fixture protest.Fixture) {
		// 1 >> initialize, << initialize
		client.InitializeRequest()
		initResp := client.ExpectInitializeResponseAndCapabilities(t)
		if initResp.Seq != 0 || initResp.RequestSeq != 1 {
			t.Errorf("\ngot %#v\nwant Seq=0, RequestSeq=1", initResp)
		}

		// 2 >> launch, << initialized, << launch
		client.LaunchRequest("exec", fixture.Path, stopOnEntry)
		initEvent := client.ExpectInitializedEvent(t)
		if initEvent.Seq != 0 {
			t.Errorf("\ngot %#v\nwant Seq=0", initEvent)
		}
		launchResp := client.ExpectLaunchResponse(t)
		if launchResp.Seq != 0 || launchResp.RequestSeq != 2 {
			t.Errorf("\ngot %#v\nwant Seq=0, RequestSeq=2", launchResp)
		}

		// 3 >> setBreakpoints, << setBreakpoints
		client.SetBreakpointsRequest(fixture.Source, nil)
		sbpResp := client.ExpectSetBreakpointsResponse(t)
		if sbpResp.Seq != 0 || sbpResp.RequestSeq != 3 || len(sbpResp.Body.Breakpoints) != 0 {
			t.Errorf("\ngot %#v\nwant Seq=0, RequestSeq=3, len(Breakpoints)=0", sbpResp)
		}

		// 4 >> setExceptionBreakpoints, << setExceptionBreakpoints
		client.SetExceptionBreakpointsRequest()
		sebpResp := client.ExpectSetExceptionBreakpointsResponse(t)
		if sebpResp.Seq != 0 || sebpResp.RequestSeq != 4 {
			t.Errorf("\ngot %#v\nwant Seq=0, RequestSeq=4", sebpResp)
		}

		// 5 >> configurationDone, << stopped, << configurationDone
		client.ConfigurationDoneRequest()
		stopEvent := client.ExpectStoppedEvent(t)
		if stopEvent.Seq != 0 ||
			stopEvent.Body.Reason != "entry" ||
			stopEvent.Body.ThreadId != 1 ||
			!stopEvent.Body.AllThreadsStopped {
			t.Errorf("\ngot %#v\nwant Seq=0, Body={Reason=\"entry\", ThreadId=1, AllThreadsStopped=true}", stopEvent)
		}
		cdResp := client.ExpectConfigurationDoneResponse(t)
		if cdResp.Seq != 0 || cdResp.RequestSeq != 5 {
			t.Errorf("\ngot %#v\nwant Seq=0, RequestSeq=5", cdResp)
		}

		// 6 >> threads, << threads
		client.ThreadsRequest()
		tResp := client.ExpectThreadsResponse(t)
		if tResp.Seq != 0 || tResp.RequestSeq != 6 || len(tResp.Body.Threads) != 1 {
			t.Errorf("\ngot %#v\nwant Seq=0, RequestSeq=6 len(Threads)=1", tResp)
		}
		if tResp.Body.Threads[0].Id != 1 || tResp.Body.Threads[0].Name != "Dummy" {
			t.Errorf("\ngot %#v\nwant Id=1, Name=\"Dummy\"", tResp)
		}

		// 7 >> threads, << threads
		client.ThreadsRequest()
		tResp = client.ExpectThreadsResponse(t)
		if tResp.Seq != 0 || tResp.RequestSeq != 7 || len(tResp.Body.Threads) != 1 {
			t.Errorf("\ngot %#v\nwant Seq=0, RequestSeq=7 len(Threads)=1", tResp)
		}

		// 8 >> stackTrace, << error
		client.StackTraceRequest(1, 0, 20)
		stResp := client.ExpectInvisibleErrorResponse(t)
		if stResp.Seq != 0 || stResp.RequestSeq != 8 || stResp.Body.Error.Format != "Unable to produce stack trace: unknown goroutine 1" {
			t.Errorf("\ngot %#v\nwant Seq=0, RequestSeq=8 Format=\"Unable to produce stack trace: unknown goroutine 1\"", stResp)
		}

		// 9 >> stackTrace, << error
		client.StackTraceRequest(1, 0, 20)
		stResp = client.ExpectInvisibleErrorResponse(t)
		if stResp.Seq != 0 || stResp.RequestSeq != 9 || stResp.Body.Error.Id != 2004 {
			t.Errorf("\ngot %#v\nwant Seq=0, RequestSeq=9 Id=2004", stResp)
		}

		// 10 >> evaluate, << error
		client.EvaluateRequest("foo", 0 /*no frame specified*/, "repl")
		erResp := client.ExpectInvisibleErrorResponse(t)
		if erResp.Seq != 0 || erResp.RequestSeq != 10 || erResp.Body.Error.Id != 2009 {
			t.Errorf("\ngot %#v\nwant Seq=0, RequestSeq=10 Id=2009", erResp)
		}

		// 11 >> evaluate, << evaluate
		client.EvaluateRequest("1+1", 0 /*no frame specified*/, "repl")
		evResp := client.ExpectEvaluateResponse(t)
		if evResp.Seq != 0 || evResp.RequestSeq != 11 || evResp.Body.Result != "2" {
			t.Errorf("\ngot %#v\nwant Seq=0, RequestSeq=10 Result=2", evResp)
		}

		// 12 >> continue, << continue, << terminated
		client.ContinueRequest(1)
		contResp := client.ExpectContinueResponse(t)
		if contResp.Seq != 0 || contResp.RequestSeq != 12 || !contResp.Body.AllThreadsContinued {
			t.Errorf("\ngot %#v\nwant Seq=0, RequestSeq=12 Body.AllThreadsContinued=true", contResp)
		}
		termEvent := client.ExpectTerminatedEvent(t)
		if termEvent.Seq != 0 {
			t.Errorf("\ngot %#v\nwant Seq=0", termEvent)
		}

		// 13 >> disconnect, << disconnect
		client.DisconnectRequest()
		oep := client.ExpectOutputEventProcessExited(t, 0)
		if oep.Seq != 0 || oep.Body.Category != "console" {
			t.Errorf("\ngot %#v\nwant Seq=0 Category='console'", oep)
		}
		oed := client.ExpectOutputEventDetaching(t)
		if oed.Seq != 0 || oed.Body.Category != "console" {
			t.Errorf("\ngot %#v\nwant Seq=0 Category='console'", oed)
		}
		dResp := client.ExpectDisconnectResponse(t)
		if dResp.Seq != 0 || dResp.RequestSeq != 13 {
			t.Errorf("\ngot %#v\nwant Seq=0, RequestSeq=13", dResp)
		}
	})
}

// TestAttachStopOnEntry is like TestLaunchStopOnEntry, but with attach request.
func TestAttachStopOnEntry(t *testing.T) {
	if runtime.GOOS == "freebsd" {
		t.SkipNow()
	}
	runTest(t, "loopprog", func(client *daptest.Client, fixture protest.Fixture) {
		// Start the program to attach to
		cmd := exec.Command(fixture.Path)
		stdout, err := cmd.StdoutPipe()
		if err != nil {
			t.Fatal(err)
		}
		cmd.Stderr = os.Stderr
		if err := cmd.Start(); err != nil {
			t.Fatal(err)
		}
		// Wait for output.
		// This will give the target process time to initialize the runtime before we attach,
		// so we can rely on having goroutines when they are requested on attach.
		scanOut := bufio.NewScanner(stdout)
		scanOut.Scan()
		if scanOut.Text() != "past main" {
			t.Errorf("expected loopprog.go to output \"past main\"")
		}

		// 1 >> initialize, << initialize
		client.InitializeRequest()
		initResp := client.ExpectInitializeResponseAndCapabilities(t)
		if initResp.Seq != 0 || initResp.RequestSeq != 1 {
			t.Errorf("\ngot %#v\nwant Seq=0, RequestSeq=1", initResp)
		}

		// 2 >> attach, << initialized, << attach
		client.AttachRequest(
			map[string]interface{}{"mode": "local", "processId": cmd.Process.Pid, "stopOnEntry": true})
		initEvent := client.ExpectInitializedEvent(t)
		if initEvent.Seq != 0 {
			t.Errorf("\ngot %#v\nwant Seq=0", initEvent)
		}
		attachResp := client.ExpectAttachResponse(t)
		if attachResp.Seq != 0 || attachResp.RequestSeq != 2 {
			t.Errorf("\ngot %#v\nwant Seq=0, RequestSeq=2", attachResp)
		}

		// 3 >> setBreakpoints, << setBreakpoints
		client.SetBreakpointsRequest(fixture.Source, nil)
		sbpResp := client.ExpectSetBreakpointsResponse(t)
		if sbpResp.Seq != 0 || sbpResp.RequestSeq != 3 || len(sbpResp.Body.Breakpoints) != 0 {
			t.Errorf("\ngot %#v\nwant Seq=0, RequestSeq=3, len(Breakpoints)=0", sbpResp)
		}

		// 4 >> setExceptionBreakpoints, << setExceptionBreakpoints
		client.SetExceptionBreakpointsRequest()
		sebpResp := client.ExpectSetExceptionBreakpointsResponse(t)
		if sebpResp.Seq != 0 || sebpResp.RequestSeq != 4 {
			t.Errorf("\ngot %#v\nwant Seq=0, RequestSeq=4", sebpResp)
		}

		// 5 >> configurationDone, << stopped, << configurationDone
		client.ConfigurationDoneRequest()
		stopEvent := client.ExpectStoppedEvent(t)
		if stopEvent.Seq != 0 ||
			stopEvent.Body.Reason != "entry" ||
			stopEvent.Body.ThreadId != 1 ||
			!stopEvent.Body.AllThreadsStopped {
			t.Errorf("\ngot %#v\nwant Seq=0, Body={Reason=\"entry\", ThreadId=1, AllThreadsStopped=true}", stopEvent)
		}
		cdResp := client.ExpectConfigurationDoneResponse(t)
		if cdResp.Seq != 0 || cdResp.RequestSeq != 5 {
			t.Errorf("\ngot %#v\nwant Seq=0, RequestSeq=5", cdResp)
		}

		// 6 >> threads, << threads
		client.ThreadsRequest()
		tResp := client.ExpectThreadsResponse(t)
		// Expect main goroutine plus runtime at this point.
		if tResp.Seq != 0 || tResp.RequestSeq != 6 || len(tResp.Body.Threads) < 2 {
			t.Errorf("\ngot %#v\nwant Seq=0, RequestSeq=6 len(Threads)>1", tResp)
		}

		// 7 >> threads, << threads
		client.ThreadsRequest()
		client.ExpectThreadsResponse(t)

		// 8 >> stackTrace, << response
		client.StackTraceRequest(1, 0, 20)
		client.ExpectStackTraceResponse(t)

		// 9 >> stackTrace, << response
		client.StackTraceRequest(1, 0, 20)
		client.ExpectStackTraceResponse(t)

		// 10 >> evaluate, << error
		client.EvaluateRequest("foo", 0 /*no frame specified*/, "repl")
		erResp := client.ExpectInvisibleErrorResponse(t)
		if erResp.Seq != 0 || erResp.RequestSeq != 10 || erResp.Body.Error.Id != 2009 {
			t.Errorf("\ngot %#v\nwant Seq=0, RequestSeq=10 Id=2009", erResp)
		}

		// 11 >> evaluate, << evaluate
		client.EvaluateRequest("1+1", 0 /*no frame specified*/, "repl")
		evResp := client.ExpectEvaluateResponse(t)
		if evResp.Seq != 0 || evResp.RequestSeq != 11 || evResp.Body.Result != "2" {
			t.Errorf("\ngot %#v\nwant Seq=0, RequestSeq=10 Result=2", evResp)
		}

		// 12 >> continue, << continue
		client.ContinueRequest(1)
		cResp := client.ExpectContinueResponse(t)
		if cResp.Seq != 0 || cResp.RequestSeq != 12 {
			t.Errorf("\ngot %#v\nwant Seq=0, RequestSeq=12", cResp)
		}

		// TODO(polina): once https://github.com/go-delve/delve/issues/2259 is
		// fixed, test with kill=false.

		// 13 >> disconnect, << disconnect
		client.DisconnectRequestWithKillOption(true)

		msg := expectMessageFilterStopped(t, client)
		client.CheckOutputEvent(t, msg)
		msg = expectMessageFilterStopped(t, client)
		client.CheckDisconnectResponse(t, msg)

		// If this call to KeepAlive isn't here there's a chance that stdout will
		// be garbage collected (since it is no longer alive long before this
		// point), when that happens, on unix-like OSes, the read end of the pipe
		// will be closed by the finalizer and the target process will die by
		// SIGPIPE, which the rest of this test does not expect.
		runtime.KeepAlive(stdout)
	})
}

// Like the test above, except the program is configured to continue on entry.
func TestContinueOnEntry(t *testing.T) {
	runTest(t, "increment", func(client *daptest.Client, fixture protest.Fixture) {
		// 1 >> initialize, << initialize
		client.InitializeRequest()
		client.ExpectInitializeResponseAndCapabilities(t)

		// 2 >> launch, << initialized, << launch
		client.LaunchRequest("exec", fixture.Path, !stopOnEntry)
		client.ExpectInitializedEvent(t)
		client.ExpectLaunchResponse(t)

		// 3 >> setBreakpoints, << setBreakpoints
		client.SetBreakpointsRequest(fixture.Source, nil)
		client.ExpectSetBreakpointsResponse(t)

		// 4 >> setExceptionBreakpoints, << setExceptionBreakpoints
		client.SetExceptionBreakpointsRequest()
		client.ExpectSetExceptionBreakpointsResponse(t)

		// 5 >> configurationDone, << configurationDone
		client.ConfigurationDoneRequest()
		client.ExpectConfigurationDoneResponse(t)
		// "Continue" happens behind the scenes on another goroutine

		// 6 >> threads, << threads
		client.ThreadsRequest()
		// Since we are in async mode while running, we might receive messages in either order.
		for i := 0; i < 2; i++ {
			msg := client.ExpectMessage(t)
			switch m := msg.(type) {
			case *dap.ThreadsResponse:
				if m.Seq != 0 || m.RequestSeq != 6 {
					t.Errorf("\ngot %#v\nwant Seq=0, RequestSeq=6", m)
				}
				// Single current thread is sent when the program is running
				// because DAP spec expects at least one thread.
				// Also accept empty already-terminated response.
				if len(m.Body.Threads) != 0 && (len(m.Body.Threads) != 1 || m.Body.Threads[0].Id != -1 || m.Body.Threads[0].Name != "Current") {
					t.Errorf("\ngot  %#v\nwant Id=-1, Name=\"Current\" or empty", m.Body.Threads)
				}
			case *dap.TerminatedEvent:
			default:
				t.Fatalf("got %#v, want ThreadsResponse or TerminatedEvent", m)
			}
		}

		// It is possible for the program to terminate before the initial
		// threads request is processed. And in that case, the
		// response can be empty
		// 7 >> threads, << threads
		client.ThreadsRequest()
		tResp := client.ExpectThreadsResponse(t)
		if tResp.Seq != 0 || tResp.RequestSeq != 7 || len(tResp.Body.Threads) != 0 {
			t.Errorf("\ngot %#v\nwant Seq=0, RequestSeq=7 len(Threads)=0", tResp)
		}

		// 8 >> disconnect, << disconnect
		client.DisconnectRequest()
		client.ExpectOutputEventProcessExited(t, 0)
		client.ExpectOutputEventDetaching(t)
		dResp := client.ExpectDisconnectResponse(t)
		if dResp.Seq != 0 || dResp.RequestSeq != 8 {
			t.Errorf("\ngot %#v\nwant Seq=0, RequestSeq=8", dResp)
		}
	})
}

// TestPreSetBreakpoint corresponds to a debug session that is configured to
// continue on entry with a pre-set breakpoint.
func TestPreSetBreakpoint(t *testing.T) {
	runTest(t, "increment", func(client *daptest.Client, fixture protest.Fixture) {
		client.InitializeRequest()
		client.ExpectInitializeResponseAndCapabilities(t)

		client.LaunchRequest("exec", fixture.Path, !stopOnEntry)
		client.ExpectInitializedEvent(t)
		client.ExpectLaunchResponse(t)

		client.SetBreakpointsRequest(fixture.Source, []int{8})
		sResp := client.ExpectSetBreakpointsResponse(t)
		if len(sResp.Body.Breakpoints) != 1 {
			t.Errorf("got %#v, want len(Breakpoints)=1", sResp)
		}
		bkpt0 := sResp.Body.Breakpoints[0]
		if !bkpt0.Verified || bkpt0.Line != 8 || bkpt0.Id != 1 || bkpt0.Source.Name != filepath.Base(fixture.Source) || bkpt0.Source.Path != fixture.Source {
			t.Errorf("got breakpoints[0] = %#v, want Verified=true, Line=8, Id=1, Path=%q", bkpt0, fixture.Source)
		}

		client.SetExceptionBreakpointsRequest()
		client.ExpectSetExceptionBreakpointsResponse(t)

		client.ConfigurationDoneRequest()
		client.ExpectConfigurationDoneResponse(t)
		// This triggers "continue" on a separate goroutine

		client.ThreadsRequest()
		// Since we are in async mode while running, we might receive messages in either order.
		for i := 0; i < 2; i++ {
			msg := client.ExpectMessage(t)
			switch m := msg.(type) {
			case *dap.ThreadsResponse:
				// If the thread request arrived while the program was running, we expect to get the dummy response
				// with a single goroutine "Current".
				// If the thread request arrived after the stop, we should get the goroutine stopped at main.Increment.
				if (len(m.Body.Threads) != 1 || m.Body.Threads[0].Id != -1 || m.Body.Threads[0].Name != "Current") &&
					(len(m.Body.Threads) < 1 || m.Body.Threads[0].Id != 1 || !strings.HasPrefix(m.Body.Threads[0].Name, "* [Go 1] main.Increment")) {
					t.Errorf("\ngot  %#v\nwant Id=-1, Name=\"Current\" or Id=1, Name=\"* [Go 1] main.Increment ...\"", m.Body.Threads)
				}
			case *dap.StoppedEvent:
				if m.Body.Reason != "breakpoint" || m.Body.ThreadId != 1 || !m.Body.AllThreadsStopped {
					t.Errorf("got %#v, want Body={Reason=\"breakpoint\", ThreadId=1, AllThreadsStopped=true}", m)
				}
			default:
				t.Fatalf("got %#v, want ThreadsResponse or StoppedEvent", m)
			}
		}

		// Threads-StackTrace-Scopes-Variables request waterfall is
		// triggered on stop event.
		client.ThreadsRequest()
		tResp := client.ExpectThreadsResponse(t)
		if len(tResp.Body.Threads) < 2 { // 1 main + runtime
			t.Errorf("\ngot  %#v\nwant len(Threads)>1", tResp.Body.Threads)
		}
		reMain, _ := regexp.Compile(`\* \[Go 1\] main.Increment \(Thread [0-9]+\)`)
		wantMain := dap.Thread{Id: 1, Name: "* [Go 1] main.Increment (Thread ...)"}
		wantRuntime := dap.Thread{Id: 2, Name: "[Go 2] runtime.gopark"}
		for _, got := range tResp.Body.Threads {
			if got.Id != 1 && !reMain.MatchString(got.Name) && !strings.Contains(got.Name, "runtime") {
				t.Errorf("\ngot  %#v\nwant []dap.Thread{%#v, %#v, ...}", tResp.Body.Threads, wantMain, wantRuntime)
			}
		}

		client.StackTraceRequest(1, 0, 20)
		stResp := client.ExpectStackTraceResponse(t)

		if stResp.Body.TotalFrames != 6 {
			t.Errorf("\ngot %#v\nwant TotalFrames=6", stResp.Body.TotalFrames)
		}
		if len(stResp.Body.StackFrames) != 6 {
			t.Errorf("\ngot %#v\nwant len(StackFrames)=6", stResp.Body.StackFrames)
		} else {
			checkFrame := func(got dap.StackFrame, id int, name string, sourceName string, line int) {
				t.Helper()
				if got.Id != id || got.Name != name {
					t.Errorf("\ngot  %#v\nwant Id=%d Name=%s", got, id, name)
				}
				if (sourceName != "" && got.Source.Name != sourceName) || (line > 0 && got.Line != line) {
					t.Errorf("\ngot  %#v\nwant Source.Name=%s Line=%d", got, sourceName, line)
				}
			}
			checkFrame(stResp.Body.StackFrames[0], 1000, "main.Increment", "increment.go", 8)
			checkFrame(stResp.Body.StackFrames[1], 1001, "main.Increment", "increment.go", 11)
			checkFrame(stResp.Body.StackFrames[2], 1002, "main.Increment", "increment.go", 11)
			checkFrame(stResp.Body.StackFrames[3], 1003, "main.main", "increment.go", 17)
			checkFrame(stResp.Body.StackFrames[4], 1004, "runtime.main", "proc.go", -1)
			checkFrame(stResp.Body.StackFrames[5], 1005, "runtime.goexit", "", -1)
		}

		client.ScopesRequest(1000)
		scopes := client.ExpectScopesResponse(t)
		if len(scopes.Body.Scopes) > 2 {
			t.Errorf("\ngot  %#v\nwant len(Scopes)=2 (Arguments & Locals)", scopes)
		}
		checkScope(t, scopes, 0, "Arguments", 1000)
		checkScope(t, scopes, 1, "Locals", 1001)

		client.VariablesRequest(1000) // Arguments
		args := client.ExpectVariablesResponse(t)
		checkChildren(t, args, "Arguments", 2)
		checkVarExact(t, args, 0, "y", "y", "0", "uint", noChildren)
		checkVarExact(t, args, 1, "~r1", "", "0", "uint", noChildren)

		client.VariablesRequest(1001) // Locals
		locals := client.ExpectVariablesResponse(t)
		checkChildren(t, locals, "Locals", 0)

		client.ContinueRequest(1)
		ctResp := client.ExpectContinueResponse(t)
		if !ctResp.Body.AllThreadsContinued {
			t.Errorf("\ngot  %#v\nwant AllThreadsContinued=true", ctResp.Body)
		}
		// "Continue" is triggered after the response is sent

		client.ExpectTerminatedEvent(t)

		// Pause request after termination should result in an error.
		// But in certain cases this request actually succeeds.
		client.PauseRequest(1)
		switch r := client.ExpectMessage(t).(type) {
		case *dap.ErrorResponse:
			if r.Message != "Unable to halt execution" {
				t.Errorf("\ngot  %#v\nwant Message='Unable to halt execution'", r)
			}
		case *dap.PauseResponse:
		default:
			t.Fatalf("Unexpected response type: expect error or pause, got %#v", r)
		}

		client.DisconnectRequest()
		client.ExpectOutputEventProcessExited(t, 0)
		client.ExpectOutputEventDetaching(t)
		client.ExpectDisconnectResponse(t)
	})
}

// checkStackFrames is a helper for verifying the values within StackTraceResponse.
//     wantStartName - name of the first returned frame (ignored if "")
//     wantStartLine - file line of the first returned frame (ignored if <0).
//     wantStartID - id of the first frame returned (ignored if wantFrames is 0).
//     wantFrames - number of frames returned (length of StackTraceResponse.Body.StackFrames array).
//     wantTotalFrames - total number of stack frames available (StackTraceResponse.Body.TotalFrames).
func checkStackFrames(t *testing.T, got *dap.StackTraceResponse,
	wantStartName string, wantStartLine, wantStartID, wantFrames, wantTotalFrames int) {
	t.Helper()
	checkStackFramesNamed("", t, got, wantStartName, wantStartLine, wantStartID, wantFrames, wantTotalFrames)
}

func checkStackFramesNamed(testName string, t *testing.T, got *dap.StackTraceResponse,
	wantStartName string, wantStartLine, wantStartID, wantFrames, wantTotalFrames int) {
	t.Helper()
	if got.Body.TotalFrames != wantTotalFrames {
		t.Errorf("%s\ngot  %#v\nwant TotalFrames=%d", testName, got.Body.TotalFrames, wantTotalFrames)
	}
	if len(got.Body.StackFrames) != wantFrames {
		t.Errorf("%s\ngot  len(StackFrames)=%d\nwant %d", testName, len(got.Body.StackFrames), wantFrames)
	} else {
		// Verify that frame ids are consecutive numbers starting at wantStartID
		for i := 0; i < wantFrames; i++ {
			if got.Body.StackFrames[i].Id != wantStartID+i {
				t.Errorf("%s\ngot  %#v\nwant Id=%d", testName, got.Body.StackFrames[i], wantStartID+i)
			}
		}
		// Verify the name and line corresponding to the first returned frame (if any).
		// This is useful when the first frame is the frame corresponding to the breakpoint at
		// a predefined line. Line values < 0 are a signal to skip the check (which can be useful
		// for frames in the third-party code, where we do not control the lines).
		if wantFrames > 0 && wantStartLine > 0 && got.Body.StackFrames[0].Line != wantStartLine {
			t.Errorf("%s\ngot  Line=%d\nwant %d", testName, got.Body.StackFrames[0].Line, wantStartLine)
		}
		if wantFrames > 0 && wantStartName != "" && got.Body.StackFrames[0].Name != wantStartName {
			t.Errorf("%s\ngot  Name=%s\nwant %s", testName, got.Body.StackFrames[0].Name, wantStartName)
		}
	}
}

// checkScope is a helper for verifying the values within a ScopesResponse.
//     i - index of the scope within ScopesRespose.Body.Scopes array
//     name - name of the scope
//     varRef - reference to retrieve variables of this scope
func checkScope(t *testing.T, got *dap.ScopesResponse, i int, name string, varRef int) {
	t.Helper()
	if len(got.Body.Scopes) <= i {
		t.Errorf("\ngot  %d\nwant len(Scopes)>%d", len(got.Body.Scopes), i)
	}
	goti := got.Body.Scopes[i]
	if goti.Name != name || goti.VariablesReference != varRef || goti.Expensive {
		t.Errorf("\ngot  %#v\nwant Name=%q VariablesReference=%d Expensive=false", goti, name, varRef)
	}
}

// checkChildren is a helper for verifying the number of variables within a VariablesResponse.
//      parentName - pseudoname of the enclosing variable or scope (used for error message only)
//      numChildren - number of variables/fields/elements of this variable
func checkChildren(t *testing.T, got *dap.VariablesResponse, parentName string, numChildren int) {
	t.Helper()
	if len(got.Body.Variables) != numChildren {
		t.Errorf("\ngot  len(%s)=%d (children=%#v)\nwant len=%d", parentName, len(got.Body.Variables), got.Body.Variables, numChildren)
	}
}

// checkVar is a helper for verifying the values within a VariablesResponse.
//     i - index of the variable within VariablesRespose.Body.Variables array (-1 will search all vars for a match)
//     name - name of the variable
//     evalName - fully qualified variable name or alternative expression to load this variable
//     value - the value of the variable
//     useExactMatch - true if name, evalName and value are to be compared to exactly, false if to be used as regex
//     hasRef - true if the variable should have children and therefore a non-0 variable reference
//     ref - reference to retrieve children of this variable (0 if none)
func checkVar(t *testing.T, got *dap.VariablesResponse, i int, name, evalName, value, typ string, useExactMatch, hasRef bool) (ref int) {
	t.Helper()
	if len(got.Body.Variables) <= i {
		t.Errorf("\ngot  len=%d (children=%#v)\nwant len>%d", len(got.Body.Variables), got.Body.Variables, i)
		return
	}
	if i < 0 {
		for vi, v := range got.Body.Variables {
			if v.Name == name {
				i = vi
				break
			}
		}
	}
	if i < 0 {
		t.Errorf("\ngot  %#v\nwant Variables[i].Name=%q", got, name)
		return 0
	}

	goti := got.Body.Variables[i]
	matchedName := false
	if useExactMatch {
		matchedName = (goti.Name == name)
	} else {
		matchedName, _ = regexp.MatchString(name, goti.Name)
	}
	if !matchedName || (goti.VariablesReference > 0) != hasRef {
		t.Errorf("\ngot  %#v\nwant Name=%q hasRef=%t", goti, name, hasRef)
	}
	matchedEvalName := false
	if useExactMatch {
		matchedEvalName = (goti.EvaluateName == evalName)
	} else {
		matchedEvalName, _ = regexp.MatchString(evalName, goti.EvaluateName)
	}
	if !matchedEvalName {
		t.Errorf("\ngot  %q\nwant EvaluateName=%q", goti.EvaluateName, evalName)
	}
	matchedValue := false
	if useExactMatch {
		matchedValue = (goti.Value == value)
	} else {
		matchedValue, _ = regexp.MatchString(value, goti.Value)
	}
	if !matchedValue {
		t.Errorf("\ngot  %s=%q\nwant %q", name, goti.Value, value)
	}
	matchedType := false
	if useExactMatch {
		matchedType = (goti.Type == typ)
	} else {
		matchedType, _ = regexp.MatchString(typ, goti.Type)
	}
	if !matchedType {
		t.Errorf("\ngot  %s=%q\nwant %q", name, goti.Type, typ)
	}
	return goti.VariablesReference
}

// checkVarExact is a helper like checkVar that matches value exactly.
func checkVarExact(t *testing.T, got *dap.VariablesResponse, i int, name, evalName, value, typ string, hasRef bool) (ref int) {
	t.Helper()
	return checkVar(t, got, i, name, evalName, value, typ, true, hasRef)
}

// checkVarRegex is a helper like checkVar that treats value, evalName or name as a regex.
func checkVarRegex(t *testing.T, got *dap.VariablesResponse, i int, name, evalName, value, typ string, hasRef bool) (ref int) {
	t.Helper()
	return checkVar(t, got, i, name, evalName, value, typ, false, hasRef)
}

func expectMessageFilterStopped(t *testing.T, client *daptest.Client) dap.Message {
	msg := client.ExpectMessage(t)
	if _, isStopped := msg.(*dap.StoppedEvent); isStopped {
		msg = client.ExpectMessage(t)
	}
	return msg
}

// validateEvaluateName issues an evaluate request with evaluateName of a variable and
// confirms that it succeeds and returns the same variable record as the original.
func validateEvaluateName(t *testing.T, client *daptest.Client, got *dap.VariablesResponse, i int) {
	t.Helper()
	original := got.Body.Variables[i]
	client.EvaluateRequest(original.EvaluateName, 1000, "this context will be ignored")
	validated := client.ExpectEvaluateResponse(t)
	if original.VariablesReference == 0 && validated.Body.VariablesReference != 0 ||
		original.VariablesReference != 0 && validated.Body.VariablesReference == 0 {
		t.Errorf("\ngot  varref=%d\nwant %d", validated.Body.VariablesReference, original.VariablesReference)
	}
	// The variable might not be fully loaded, and when we reload it with an expression
	// more of the subvalues might be revealed, so we must match the loaded prefix only.
	if strings.Contains(original.Value, "...") {
		origLoaded := strings.Split(original.Value, "...")[0]
		if !strings.HasPrefix(validated.Body.Result, origLoaded) {
			t.Errorf("\ngot  value=%q\nwant %q", validated.Body.Result, original.Value)
		}
	} else if original.Value != validated.Body.Result {
		t.Errorf("\ngot  value=%q\nwant %q", validated.Body.Result, original.Value)
	}
}

// TestStackTraceRequest executes to a breakpoint and tests different
// good and bad configurations of 'stackTrace' requests.
func TestStackTraceRequest(t *testing.T) {
	runTest(t, "increment", func(client *daptest.Client, fixture protest.Fixture) {
		var stResp *dap.StackTraceResponse
		runDebugSessionWithBPs(t, client, "launch",
			// Launch
			func() {
				client.LaunchRequest("exec", fixture.Path, !stopOnEntry)
			},
			// Set breakpoints
			fixture.Source, []int{8, 18},
			[]onBreakpoint{{
				// Stop at line 8
				execute: func() {
					// Even though the stack frames do not change,
					// repeated requests at the same breakpoint
					// would assign next block of unique ids to them each time.
					const NumFrames = 6
					reqIndex := -1
					frameID := func(frameIndex int) int {
						reqIndex++
						return startHandle + NumFrames*reqIndex + frameIndex
					}

					tests := map[string]struct {
						startFrame          int
						levels              int
						wantStartName       string
						wantStartLine       int
						wantStartFrame      int
						wantFramesReturned  int
						wantFramesAvailable int
					}{
						"all frame levels from 0 to NumFrames":    {0, NumFrames, "main.Increment", 8, 0, NumFrames, NumFrames},
						"subset of frames from 1 to -1":           {1, NumFrames - 1, "main.Increment", 11, 1, NumFrames - 1, NumFrames},
						"load stack in pages: first half":         {0, NumFrames / 2, "main.Increment", 8, 0, NumFrames / 2, NumFrames},
						"load stack in pages: second half":        {NumFrames / 2, NumFrames, "main.main", 17, NumFrames / 2, NumFrames / 2, NumFrames},
						"zero levels means all levels":            {0, 0, "main.Increment", 8, 0, NumFrames, NumFrames},
						"zero levels means all remaining levels":  {NumFrames / 2, 0, "main.main", 17, NumFrames / 2, NumFrames / 2, NumFrames},
						"negative levels treated as 0 (all)":      {0, -10, "main.Increment", 8, 0, NumFrames, NumFrames},
						"OOB levels is capped at available len":   {0, NumFrames + 1, "main.Increment", 8, 0, NumFrames, NumFrames},
						"OOB levels is capped at available len 1": {1, NumFrames + 1, "main.Increment", 11, 1, NumFrames - 1, NumFrames},
						"negative startFrame treated as 0":        {-10, 0, "main.Increment", 8, 0, NumFrames, NumFrames},
						"OOB startFrame returns empty trace":      {NumFrames, 0, "main.Increment", -1, -1, 0, NumFrames},
					}
					for name, tc := range tests {
						client.StackTraceRequest(1, tc.startFrame, tc.levels)
						stResp = client.ExpectStackTraceResponse(t)
						checkStackFramesNamed(name, t, stResp,
							tc.wantStartName, tc.wantStartLine, frameID(tc.wantStartFrame), tc.wantFramesReturned, tc.wantFramesAvailable)
					}
				},
				disconnect: false,
			}, {
				// Stop at line 18
				execute: func() {
					// Frame ids get reset at each breakpoint.
					client.StackTraceRequest(1, 0, 0)
					stResp = client.ExpectStackTraceResponse(t)
					checkStackFrames(t, stResp, "main.main", 18, startHandle, 3, 3)
				},
				disconnect: false,
			}})
	})
}

// TestScopesAndVariablesRequests executes to a breakpoint and tests different
// configurations of 'scopes' and 'variables' requests.
func TestScopesAndVariablesRequests(t *testing.T) {
	runTest(t, "testvariables", func(client *daptest.Client, fixture protest.Fixture) {
		runDebugSessionWithBPs(t, client, "launch",
			// Launch
			func() {
				client.LaunchRequestWithArgs(map[string]interface{}{
					"mode": "exec", "program": fixture.Path, "showGlobalVariables": true,
				})
			},
			// Breakpoints are set within the program
			fixture.Source, []int{},
			[]onBreakpoint{{
				// Stop at first breakpoint
				execute: func() {
					client.StackTraceRequest(1, 0, 20)
					stack := client.ExpectStackTraceResponse(t)

					startLineno := 66
					if runtime.GOOS == "windows" && goversion.VersionAfterOrEqual(runtime.Version(), 1, 15) {
						// Go1.15 on windows inserts a NOP after the call to
						// runtime.Breakpoint and marks it same line as the
						// runtime.Breakpoint call, making this flaky, so skip the line check.
						startLineno = -1
					}

					checkStackFrames(t, stack, "main.foobar", startLineno, 1000, 4, 4)

					client.ScopesRequest(1000)
					scopes := client.ExpectScopesResponse(t)
					checkScope(t, scopes, 0, "Arguments", 1000)
					checkScope(t, scopes, 1, "Locals", 1001)
					checkScope(t, scopes, 2, "Globals (package main)", 1002)

					// Arguments

					client.VariablesRequest(1000)
					args := client.ExpectVariablesResponse(t)
					checkChildren(t, args, "Arguments", 2)
					checkVarExact(t, args, 0, "baz", "baz", `"bazburzum"`, "string", noChildren)
					ref := checkVarExact(t, args, 1, "bar", "bar", `main.FooBar {Baz: 10, Bur: "lorem"}`, "main.FooBar", hasChildren)
					if ref > 0 {
						client.VariablesRequest(ref)
						bar := client.ExpectVariablesResponse(t)
						checkChildren(t, bar, "bar", 2)
						checkVarExact(t, bar, 0, "Baz", "bar.Baz", "10", "int", noChildren)
						checkVarExact(t, bar, 1, "Bur", "bar.Bur", `"lorem"`, "string", noChildren)
						validateEvaluateName(t, client, bar, 0)
						validateEvaluateName(t, client, bar, 1)
					}

					// Globals

					client.VariablesRequest(1002)
					globals := client.ExpectVariablesResponse(t)
					checkVarExact(t, globals, 0, "p1", "main.p1", "10", "int", noChildren)

					// Locals

					client.VariablesRequest(1001)
					locals := client.ExpectVariablesResponse(t)
					checkChildren(t, locals, "Locals", 31)

					// reflect.Kind == Bool
					checkVarExact(t, locals, -1, "b1", "b1", "true", "bool", noChildren)
					checkVarExact(t, locals, -1, "b2", "b2", "false", "bool", noChildren)
					// reflect.Kind == Int
					checkVarExact(t, locals, -1, "a2", "a2", "6", "int", noChildren)
					checkVarExact(t, locals, -1, "neg", "neg", "-1", "int", noChildren)
					// reflect.Kind == Int8
					checkVarExact(t, locals, -1, "i8", "i8", "1", "int8", noChildren)
					// reflect.Kind == Int16 - see testvariables2
					// reflect.Kind == Int32 - see testvariables2
					// reflect.Kind == Int64 - see testvariables2
					// reflect.Kind == Uint
					// reflect.Kind == Uint8
					checkVarExact(t, locals, -1, "u8", "u8", "255", "uint8", noChildren)
					// reflect.Kind == Uint16
					checkVarExact(t, locals, -1, "u16", "u16", "65535", "uint16", noChildren)
					// reflect.Kind == Uint32
					checkVarExact(t, locals, -1, "u32", "u32", "4294967295", "uint32", noChildren)
					// reflect.Kind == Uint64
					checkVarExact(t, locals, -1, "u64", "u64", "18446744073709551615", "uint64", noChildren)
					// reflect.Kind == Uintptr
					checkVarExact(t, locals, -1, "up", "up", "5", "uintptr", noChildren)
					// reflect.Kind == Float32
					checkVarExact(t, locals, -1, "f32", "f32", "1.2", "float32", noChildren)
					// reflect.Kind == Float64
					checkVarExact(t, locals, -1, "a3", "a3", "7.23", "float64", noChildren)
					// reflect.Kind == Complex64
					ref = checkVarExact(t, locals, -1, "c64", "c64", "(1 + 2i)", "complex64", hasChildren)
					if ref > 0 {
						client.VariablesRequest(ref)
						c64 := client.ExpectVariablesResponse(t)
						checkChildren(t, c64, "c64", 2)
						checkVarExact(t, c64, 0, "real", "", "1", "float32", noChildren)
						checkVarExact(t, c64, 1, "imaginary", "", "2", "float32", noChildren)
					}
					// reflect.Kind == Complex128
					ref = checkVarExact(t, locals, -1, "c128", "c128", "(2 + 3i)", "complex128", hasChildren)
					if ref > 0 {
						client.VariablesRequest(ref)
						c128 := client.ExpectVariablesResponse(t)
						checkChildren(t, c128, "c128", 2)
						checkVarExact(t, c128, 0, "real", "", "2", "float64", noChildren)
						checkVarExact(t, c128, 1, "imaginary", "", "3", "float64", noChildren)
					}
					// reflect.Kind == Array
					ref = checkVarExact(t, locals, -1, "a4", "a4", "[2]int [1,2]", "[2]int", hasChildren)
					if ref > 0 {
						client.VariablesRequest(ref)
						a4 := client.ExpectVariablesResponse(t)
						checkChildren(t, a4, "a4", 2)
						checkVarExact(t, a4, 0, "[0]", "a4[0]", "1", "int", noChildren)
						checkVarExact(t, a4, 1, "[1]", "a4[1]", "2", "int", noChildren)
					}
					ref = checkVarExact(t, locals, -1, "a11", "a11", `[3]main.FooBar [{Baz: 1, Bur: "a"},{Baz: 2, Bur: "b"},{Baz: 3, Bur: "c"}]`, "[3]main.FooBar", hasChildren)
					if ref > 0 {
						client.VariablesRequest(ref)
						a11 := client.ExpectVariablesResponse(t)
						checkChildren(t, a11, "a11", 3)
						checkVarExact(t, a11, 0, "[0]", "a11[0]", `main.FooBar {Baz: 1, Bur: "a"}`, "main.FooBar", hasChildren)
						ref = checkVarExact(t, a11, 1, "[1]", "a11[1]", `main.FooBar {Baz: 2, Bur: "b"}`, "main.FooBar", hasChildren)
						if ref > 0 {
							client.VariablesRequest(ref)
							a11_1 := client.ExpectVariablesResponse(t)
							checkChildren(t, a11_1, "a11[1]", 2)
							checkVarExact(t, a11_1, 0, "Baz", "a11[1].Baz", "2", "int", noChildren)
							checkVarExact(t, a11_1, 1, "Bur", "a11[1].Bur", `"b"`, "string", noChildren)
							validateEvaluateName(t, client, a11_1, 0)
							validateEvaluateName(t, client, a11_1, 1)
						}
						checkVarExact(t, a11, 2, "[2]", "a11[2]", `main.FooBar {Baz: 3, Bur: "c"}`, "main.FooBar", hasChildren)
					}

					// reflect.Kind == Chan - see testvariables2
					// reflect.Kind == Func - see testvariables2
					// reflect.Kind == Interface - see testvariables2
					// reflect.Kind == Map - see testvariables2
					// reflect.Kind == Ptr
					ref = checkVarExact(t, locals, -1, "a7", "a7", `*main.FooBar {Baz: 5, Bur: "strum"}`, "*main.FooBar", hasChildren)
					if ref > 0 {
						client.VariablesRequest(ref)
						a7 := client.ExpectVariablesResponse(t)
						checkChildren(t, a7, "a7", 1)
						ref = checkVarExact(t, a7, 0, "", "(*a7)", `main.FooBar {Baz: 5, Bur: "strum"}`, "main.FooBar", hasChildren)
						if ref > 0 {
							client.VariablesRequest(ref)
							a7val := client.ExpectVariablesResponse(t)
							checkChildren(t, a7val, "*a7", 2)
							checkVarExact(t, a7val, 0, "Baz", "(*a7).Baz", "5", "int", noChildren)
							checkVarExact(t, a7val, 1, "Bur", "(*a7).Bur", `"strum"`, "string", noChildren)
							validateEvaluateName(t, client, a7val, 0)
							validateEvaluateName(t, client, a7val, 1)
						}
					}
					// TODO(polina): how to test for "nil" (without type) and "void"?
					checkVarExact(t, locals, -1, "a9", "a9", "*main.FooBar nil", "*main.FooBar", noChildren)
					// reflect.Kind == Slice
					ref = checkVarExact(t, locals, -1, "a5", "a5", "[]int len: 5, cap: 5, [1,2,3,4,5]", "[]int", hasChildren)
					if ref > 0 {
						client.VariablesRequest(ref)
						a5 := client.ExpectVariablesResponse(t)
						checkChildren(t, a5, "a5", 5)
						checkVarExact(t, a5, 0, "[0]", "a5[0]", "1", "int", noChildren)
						checkVarExact(t, a5, 4, "[4]", "a5[4]", "5", "int", noChildren)
						validateEvaluateName(t, client, a5, 0)
						validateEvaluateName(t, client, a5, 1)
					}
					ref = checkVarExact(t, locals, -1, "a12", "a12", `[]main.FooBar len: 2, cap: 2, [{Baz: 4, Bur: "d"},{Baz: 5, Bur: "e"}]`, "[]main.FooBar", hasChildren)
					if ref > 0 {
						client.VariablesRequest(ref)
						a12 := client.ExpectVariablesResponse(t)
						checkChildren(t, a12, "a12", 2)
						checkVarExact(t, a12, 0, "[0]", "a12[0]", `main.FooBar {Baz: 4, Bur: "d"}`, "main.FooBar", hasChildren)
						ref = checkVarExact(t, a12, 1, "[1]", "a12[1]", `main.FooBar {Baz: 5, Bur: "e"}`, "main.FooBar", hasChildren)
						if ref > 0 {
							client.VariablesRequest(ref)
							a12_1 := client.ExpectVariablesResponse(t)
							checkChildren(t, a12_1, "a12[1]", 2)
							checkVarExact(t, a12_1, 0, "Baz", "a12[1].Baz", "5", "int", noChildren)
							checkVarExact(t, a12_1, 1, "Bur", "a12[1].Bur", `"e"`, "string", noChildren)
							validateEvaluateName(t, client, a12_1, 0)
							validateEvaluateName(t, client, a12_1, 1)
						}
					}
					ref = checkVarExact(t, locals, -1, "a13", "a13", `[]*main.FooBar len: 3, cap: 3, [*{Baz: 6, Bur: "f"},*{Baz: 7, Bur: "g"},*{Baz: 8, Bur: "h"}]`, "[]*main.FooBar", hasChildren)
					if ref > 0 {
						client.VariablesRequest(ref)
						a13 := client.ExpectVariablesResponse(t)
						checkChildren(t, a13, "a13", 3)
						checkVarExact(t, a13, 0, "[0]", "a13[0]", `*main.FooBar {Baz: 6, Bur: "f"}`, "*main.FooBar", hasChildren)
						checkVarExact(t, a13, 1, "[1]", "a13[1]", `*main.FooBar {Baz: 7, Bur: "g"}`, "*main.FooBar", hasChildren)
						ref = checkVarExact(t, a13, 2, "[2]", "a13[2]", `*main.FooBar {Baz: 8, Bur: "h"}`, "*main.FooBar", hasChildren)
						if ref > 0 {
							client.VariablesRequest(ref)
							a13_2 := client.ExpectVariablesResponse(t)
							checkChildren(t, a13_2, "a13[2]", 1)
							ref = checkVarExact(t, a13_2, 0, "", "(*a13[2])", `main.FooBar {Baz: 8, Bur: "h"}`, "main.FooBar", hasChildren)
							validateEvaluateName(t, client, a13_2, 0)
							if ref > 0 {
								client.VariablesRequest(ref)
								val := client.ExpectVariablesResponse(t)
								checkChildren(t, val, "*a13[2]", 2)
								checkVarExact(t, val, 0, "Baz", "(*a13[2]).Baz", "8", "int", noChildren)
								checkVarExact(t, val, 1, "Bur", "(*a13[2]).Bur", `"h"`, "string", noChildren)
								validateEvaluateName(t, client, val, 0)
								validateEvaluateName(t, client, val, 1)
							}
						}
					}
					// reflect.Kind == String
					checkVarExact(t, locals, -1, "a1", "a1", `"foofoofoofoofoofoo"`, "string", noChildren)
					checkVarExact(t, locals, -1, "a10", "a10", `"ofo"`, "string", noChildren)
					// reflect.Kind == Struct
					ref = checkVarExact(t, locals, -1, "a6", "a6", `main.FooBar {Baz: 8, Bur: "word"}`, "main.FooBar", hasChildren)
					if ref > 0 {
						client.VariablesRequest(ref)
						a6 := client.ExpectVariablesResponse(t)
						checkChildren(t, a6, "a6", 2)
						checkVarExact(t, a6, 0, "Baz", "a6.Baz", "8", "int", noChildren)
						checkVarExact(t, a6, 1, "Bur", "a6.Bur", `"word"`, "string", noChildren)
					}
					ref = checkVarExact(t, locals, -1, "a8", "a8", `main.FooBar2 {Bur: 10, Baz: "feh"}`, "main.FooBar2", hasChildren)
					if ref > 0 {
						client.VariablesRequest(ref)
						a8 := client.ExpectVariablesResponse(t)
						checkChildren(t, a8, "a8", 2)
						checkVarExact(t, a8, 0, "Bur", "a8.Bur", "10", "int", noChildren)
						checkVarExact(t, a8, 1, "Baz", "a8.Baz", `"feh"`, "string", noChildren)
					}
					// reflect.Kind == UnsafePointer - see testvariables2
				},
				disconnect: false,
			}, {
				// Stop at second breakpoint
				execute: func() {
					// Frame ids get reset at each breakpoint.
					client.StackTraceRequest(1, 0, 20)
					stack := client.ExpectStackTraceResponse(t)
					checkStackFrames(t, stack, "main.barfoo", 27, 1000, 5, 5)

					client.ScopesRequest(1000)
					scopes := client.ExpectScopesResponse(t)
					checkScope(t, scopes, 0, "Arguments", 1000)
					checkScope(t, scopes, 1, "Locals", 1001)
					checkScope(t, scopes, 2, "Globals (package main)", 1002)

					client.ScopesRequest(1111)
					erres := client.ExpectInvisibleErrorResponse(t)
					if erres.Body.Error.Format != "Unable to list locals: unknown frame id 1111" {
						t.Errorf("\ngot %#v\nwant Format=\"Unable to list locals: unknown frame id 1111\"", erres)
					}

					client.VariablesRequest(1000) // Arguments
					args := client.ExpectVariablesResponse(t)
					checkChildren(t, args, "Arguments", 0)

					client.VariablesRequest(1001) // Locals
					locals := client.ExpectVariablesResponse(t)
					checkChildren(t, locals, "Locals", 1)
					checkVarExact(t, locals, -1, "a1", "a1", `"bur"`, "string", noChildren)

					client.VariablesRequest(1002) // Globals
					globals := client.ExpectVariablesResponse(t)
					checkVarExact(t, globals, 0, "p1", "main.p1", "10", "int", noChildren)

					client.VariablesRequest(7777)
					erres = client.ExpectInvisibleErrorResponse(t)
					if erres.Body.Error.Format != "Unable to lookup variable: unknown reference 7777" {
						t.Errorf("\ngot %#v\nwant Format=\"Unable to lookup variable: unknown reference 7777\"", erres)
					}
				},
				disconnect: false,
			}})
	})
}

// TestScopesAndVariablesRequests2 executes to a breakpoint and tests different
// configurations of 'scopes' and 'variables' requests.
func TestScopesAndVariablesRequests2(t *testing.T) {
	runTest(t, "testvariables2", func(client *daptest.Client, fixture protest.Fixture) {
		runDebugSessionWithBPs(t, client, "launch",
			// Launch
			func() {
				client.LaunchRequest("exec", fixture.Path, !stopOnEntry)
			},
			// Breakpoints are set within the program
			fixture.Source, []int{},
			[]onBreakpoint{{
				execute: func() {
					client.StackTraceRequest(1, 0, 20)
					stack := client.ExpectStackTraceResponse(t)
					checkStackFrames(t, stack, "main.main", -1, 1000, 3, 3)

					client.ScopesRequest(1000)
					scopes := client.ExpectScopesResponse(t)
					checkScope(t, scopes, 0, "Arguments", 1000)
					checkScope(t, scopes, 1, "Locals", 1001)
				},
				disconnect: false,
			}, {
				execute: func() {
					client.StackTraceRequest(1, 0, 20)
					stack := client.ExpectStackTraceResponse(t)
					checkStackFrames(t, stack, "main.main", -1, 1000, 3, 3)

					client.ScopesRequest(1000)
					scopes := client.ExpectScopesResponse(t)
					if len(scopes.Body.Scopes) > 2 {
						t.Errorf("\ngot  %#v\nwant len(scopes)=2 (Argumes & Locals)", scopes)
					}
					checkScope(t, scopes, 0, "Arguments", 1000)
					checkScope(t, scopes, 1, "Locals", 1001)

					// Arguments

					client.VariablesRequest(1000)
					args := client.ExpectVariablesResponse(t)
					checkChildren(t, args, "Arguments", 0)

					// Locals

					client.VariablesRequest(1001)
					locals := client.ExpectVariablesResponse(t)

					// reflect.Kind == Bool - see testvariables
					// reflect.Kind == Int - see testvariables
					// reflect.Kind == Int8
					checkVarExact(t, locals, -1, "ni8", "ni8", "-5", "int8", noChildren)
					// reflect.Kind == Int16
					checkVarExact(t, locals, -1, "ni16", "ni16", "-5", "int16", noChildren)
					// reflect.Kind == Int32
					checkVarExact(t, locals, -1, "ni32", "ni32", "-5", "int32", noChildren)
					// reflect.Kind == Int64
					checkVarExact(t, locals, -1, "ni64", "ni64", "-5", "int64", noChildren)
					// reflect.Kind == Uint
					// reflect.Kind == Uint8 - see testvariables
					// reflect.Kind == Uint16 - see testvariables
					// reflect.Kind == Uint32 - see testvariables
					// reflect.Kind == Uint64 - see testvariables
					// reflect.Kind == Uintptr - see testvariables
					// reflect.Kind == Float32 - see testvariables
					// reflect.Kind == Float64
					checkVarExact(t, locals, -1, "pinf", "pinf", "+Inf", "float64", noChildren)
					checkVarExact(t, locals, -1, "ninf", "ninf", "-Inf", "float64", noChildren)
					checkVarExact(t, locals, -1, "nan", "nan", "NaN", "float64", noChildren)
					// reflect.Kind == Complex64 - see testvariables
					// reflect.Kind == Complex128 - see testvariables
					// reflect.Kind == Array
					checkVarExact(t, locals, -1, "a0", "a0", "[0]int []", "[0]int", noChildren)
					// reflect.Kind == Chan
					ref := checkVarExact(t, locals, -1, "ch1", "ch1", "chan int 4/11", "chan int", hasChildren)
					if ref > 0 {
						client.VariablesRequest(ref)
						ch1 := client.ExpectVariablesResponse(t)
						checkChildren(t, ch1, "ch1", 11)
						checkVarExact(t, ch1, 0, "qcount", "ch1.qcount", "4", "uint", noChildren)
						checkVarRegex(t, ch1, 10, "lock", "ch1.lock", `runtime\.mutex {.*key: 0.*}`, `runtime\.mutex`, hasChildren)
						validateEvaluateName(t, client, ch1, 0)
						validateEvaluateName(t, client, ch1, 10)
					}
					checkVarExact(t, locals, -1, "chnil", "chnil", "chan int nil", "chan int", noChildren)
					// reflect.Kind == Func
					checkVarExact(t, locals, -1, "fn1", "fn1", "main.afunc", "main.functype", noChildren)
					checkVarExact(t, locals, -1, "fn2", "fn2", "nil", "main.functype", noChildren)
					// reflect.Kind == Interface
					checkVarExact(t, locals, -1, "ifacenil", "ifacenil", "interface {} nil", "interface {}", noChildren)
					ref = checkVarExact(t, locals, -1, "iface2", "iface2", "interface {}(string) \"test\"", "interface {}", hasChildren)
					if ref > 0 {
						client.VariablesRequest(ref)
						iface2 := client.ExpectVariablesResponse(t)
						checkChildren(t, iface2, "iface2", 1)
						checkVarExact(t, iface2, 0, "data", "iface2.(data)", `"test"`, "string", noChildren)
						validateEvaluateName(t, client, iface2, 0)
					}
					ref = checkVarExact(t, locals, -1, "iface4", "iface4", "interface {}([]go/constant.Value) [4]", "interface {}", hasChildren)
					if ref > 0 {
						client.VariablesRequest(ref)
						iface4 := client.ExpectVariablesResponse(t)
						checkChildren(t, iface4, "iface4", 1)
						ref = checkVarExact(t, iface4, 0, "data", "iface4.(data)", "[]go/constant.Value len: 1, cap: 1, [4]", "[]go/constant.Value", hasChildren)
						if ref > 0 {
							client.VariablesRequest(ref)
							iface4data := client.ExpectVariablesResponse(t)
							checkChildren(t, iface4data, "iface4.data", 1)
							ref = checkVarExact(t, iface4data, 0, "[0]", "iface4.(data)[0]", "go/constant.Value(go/constant.int64Val) 4", "go/constant.Value", hasChildren)
							if ref > 0 {
								client.VariablesRequest(ref)
								iface4data0 := client.ExpectVariablesResponse(t)
								checkChildren(t, iface4data0, "iface4.data[0]", 1)
								checkVarExact(t, iface4data0, 0, "data", "iface4.(data)[0].(data)", "4", "go/constant.int64Val", noChildren)
								validateEvaluateName(t, client, iface4data0, 0)
							}
						}
					}
					checkVarExact(t, locals, -1, "errnil", "errnil", "error nil", "error", noChildren)
					ref = checkVarExact(t, locals, -1, "err1", "err1", "error(*main.astruct) *{A: 1, B: 2}", "error", hasChildren)
					if ref > 0 {
						client.VariablesRequest(ref)
						err1 := client.ExpectVariablesResponse(t)
						checkChildren(t, err1, "err1", 1)
						checkVarExact(t, err1, 0, "data", "err1.(data)", "*main.astruct {A: 1, B: 2}", "*main.astruct", hasChildren)
						validateEvaluateName(t, client, err1, 0)
					}
					ref = checkVarExact(t, locals, -1, "ptrinf", "ptrinf", "*interface {}(**interface {}) **...", "*interface {}", hasChildren)
					if ref > 0 {
						client.VariablesRequest(ref)
						ptrinf_val := client.ExpectVariablesResponse(t)
						checkChildren(t, ptrinf_val, "*ptrinf", 1)
						ref = checkVarExact(t, ptrinf_val, 0, "", "(*ptrinf)", "interface {}(**interface {}) **...", "interface {}", hasChildren)
						if ref > 0 {
							client.VariablesRequest(ref)
							ptrinf_val_data := client.ExpectVariablesResponse(t)
							checkChildren(t, ptrinf_val_data, "(*ptrinf).data", 1)
							checkVarExact(t, ptrinf_val_data, 0, "data", "(*ptrinf).(data)", "**interface {}(**interface {}) ...", "**interface {}", hasChildren)
							validateEvaluateName(t, client, ptrinf_val_data, 0)
						}
					}
					// reflect.Kind == Map
					checkVarExact(t, locals, -1, "mnil", "mnil", "map[string]main.astruct nil", "map[string]main.astruct", noChildren)
					// key - scalar, value - compound
					ref = checkVarExact(t, locals, -1, "m2", "m2", "map[int]*main.astruct [1: *{A: 10, B: 11}, ]", "map[int]*main.astruct", hasChildren)
					if ref > 0 {
						client.VariablesRequest(ref)
						m2 := client.ExpectVariablesResponse(t)
						checkChildren(t, m2, "m2", 1) // each key-value represented by a single child
						ref = checkVarExact(t, m2, 0, "1", "m2[1]", "*main.astruct {A: 10, B: 11}", "int: *main.astruct", hasChildren)
						if ref > 0 {
							client.VariablesRequest(ref)
							m2kv1 := client.ExpectVariablesResponse(t)
							checkChildren(t, m2kv1, "m2[1]", 1)
							ref = checkVarExact(t, m2kv1, 0, "", "(*m2[1])", "main.astruct {A: 10, B: 11}", "main.astruct", hasChildren)
							if ref > 0 {
								client.VariablesRequest(ref)
								m2kv1deref := client.ExpectVariablesResponse(t)
								checkChildren(t, m2kv1deref, "*m2[1]", 2)
								checkVarExact(t, m2kv1deref, 0, "A", "(*m2[1]).A", "10", "int", noChildren)
								checkVarExact(t, m2kv1deref, 1, "B", "(*m2[1]).B", "11", "int", noChildren)
								validateEvaluateName(t, client, m2kv1deref, 0)
								validateEvaluateName(t, client, m2kv1deref, 1)
							}
						}
					}
					// key - compound, value - scalar
					ref = checkVarExact(t, locals, -1, "m3", "m3", "map[main.astruct]int [{A: 1, B: 1}: 42, {A: 2, B: 2}: 43, ]", "map[main.astruct]int", hasChildren)
					if ref > 0 {
						client.VariablesRequest(ref)
						m3 := client.ExpectVariablesResponse(t)
						checkChildren(t, m3, "m3", 2) // each key-value represented by a single child
						ref = checkVarRegex(t, m3, 0, `main\.astruct {A: 1, B: 1}`, `m3\[\(\*\(\*"main.astruct"\)\(0x[0-9a-f]+\)\)\]`, "42", "int", hasChildren)
						if ref > 0 {
							client.VariablesRequest(ref)
							m3kv0 := client.ExpectVariablesResponse(t)
							checkChildren(t, m3kv0, "m3[0]", 2)
							checkVarRegex(t, m3kv0, 0, "A", `\(*\(*"main\.astruct"\)\(0x[0-9a-f]+\)\)\.A`, "1", "int", noChildren)
							validateEvaluateName(t, client, m3kv0, 0)
						}
						ref = checkVarRegex(t, m3, 1, `main\.astruct {A: 2, B: 2}`, `m3\[\(\*\(\*"main.astruct"\)\(0x[0-9a-f]+\)\)\]`, "43", "", hasChildren)
						if ref > 0 { // inspect another key from another key-value child
							client.VariablesRequest(ref)
							m3kv1 := client.ExpectVariablesResponse(t)
							checkChildren(t, m3kv1, "m3[1]", 2)
							checkVarRegex(t, m3kv1, 1, "B", `\(*\(*"main\.astruct"\)\(0x[0-9a-f]+\)\)\.B`, "2", "int", noChildren)
							validateEvaluateName(t, client, m3kv1, 1)
						}
					}
					// key - compound + truncated, value - scalar
					ref = checkVarExact(t, locals, -1, "m5", "m5", `map[main.C]int [{s: "very long string 0123456789a0123456789b0123456789c0123456789d012...+73 more"}: 1, ]`, "map[main.C]int", hasChildren)
					if ref > 0 {
						client.VariablesRequest(ref)
						m5 := client.ExpectVariablesResponse(t)
						checkChildren(t, m5, "m5", 1)
						checkVarRegex(t, m5, 0, `main\.C {s: "very long string 0123456789a0123456789b0123456789c01\.\.\. @ 0x[0-9a-f]+`, `m5\[\(\*\(\*"main\.C"\)\(0x[0-9a-f]+\)\)\]`, "1", `int`, hasChildren)
					}
					// key - compound, value - compound
					ref = checkVarExact(t, locals, -1, "m4", "m4", "map[main.astruct]main.astruct [{A: 1, B: 1}: {A: 11, B: 11}, {A: 2, B: 2}: {A: 22, B: 22}, ]", "map[main.astruct]main.astruct", hasChildren)
					if ref > 0 {
						client.VariablesRequest(ref)
						m4 := client.ExpectVariablesResponse(t)
						checkChildren(t, m4, "m4", 4) // each key and value represented by a child, so double the key-value count
						checkVarRegex(t, m4, 0, `\[key 0\]`, `\(\*\(\*"main\.astruct"\)\(0x[0-9a-f]+\)\)`, `main\.astruct {A: 1, B: 1}`, `main\.astruct`, hasChildren)
						checkVarRegex(t, m4, 1, `\[val 0\]`, `m4\[\(\*\(\*"main\.astruct"\)\(0x[0-9a-f]+\)\)\]`, `main\.astruct {A: 11, B: 11}`, `main\.astruct`, hasChildren)
						ref = checkVarRegex(t, m4, 2, `\[key 1\]`, `\(\*\(\*"main\.astruct"\)\(0x[0-9a-f]+\)\)`, `main\.astruct {A: 2, B: 2}`, `main\.astruct`, hasChildren)
						if ref > 0 {
							client.VariablesRequest(ref)
							m4Key1 := client.ExpectVariablesResponse(t)
							checkChildren(t, m4Key1, "m4Key1", 2)
							checkVarRegex(t, m4Key1, 0, "A", `\(\*\(\*"main\.astruct"\)\(0x[0-9a-f]+\)\)\.A`, "2", "int", noChildren)
							checkVarRegex(t, m4Key1, 1, "B", `\(\*\(\*"main\.astruct"\)\(0x[0-9a-f]+\)\)\.B`, "2", "int", noChildren)
							validateEvaluateName(t, client, m4Key1, 0)
							validateEvaluateName(t, client, m4Key1, 1)
						}
						ref = checkVarRegex(t, m4, 3, `\[val 1\]`, `m4\[\(\*\(\*"main\.astruct"\)\(0x[0-9a-f]+\)\)\]`, `main\.astruct {A: 22, B: 22}`, "main.astruct", hasChildren)
						if ref > 0 {
							client.VariablesRequest(ref)
							m4Val1 := client.ExpectVariablesResponse(t)
							checkChildren(t, m4Val1, "m4Val1", 2)
							checkVarRegex(t, m4Val1, 0, "A", `m4\[\(\*\(\*"main\.astruct"\)\(0x[0-9a-f]+\)\)\]\.A`, "22", "int", noChildren)
							checkVarRegex(t, m4Val1, 1, "B", `m4\[\(\*\(\*"main\.astruct"\)\(0x[0-9a-f]+\)\)\]\.B`, "22", "int", noChildren)
							validateEvaluateName(t, client, m4Val1, 0)
							validateEvaluateName(t, client, m4Val1, 1)
						}
					}
					checkVarExact(t, locals, -1, "emptymap", "emptymap", "map[string]string []", "map[string]string", noChildren)
					// reflect.Kind == Ptr
					ref = checkVarExact(t, locals, -1, "pp1", "pp1", "**1", "**int", hasChildren)
					if ref > 0 {
						client.VariablesRequest(ref)
						pp1val := client.ExpectVariablesResponse(t)
						checkChildren(t, pp1val, "*pp1", 1)
						ref = checkVarExact(t, pp1val, 0, "", "(*pp1)", "*1", "*int", hasChildren)
						if ref > 0 {
							client.VariablesRequest(ref)
							pp1valval := client.ExpectVariablesResponse(t)
							checkChildren(t, pp1valval, "*(*pp1)", 1)
							checkVarExact(t, pp1valval, 0, "", "(*(*pp1))", "1", "int", noChildren)
							validateEvaluateName(t, client, pp1valval, 0)
						}
					}
					// reflect.Kind == Slice
					ref = checkVarExact(t, locals, -1, "zsslice", "zsslice", "[]struct {} len: 3, cap: 3, [{},{},{}]", "[]struct {}", hasChildren)
					if ref > 0 {
						client.VariablesRequest(ref)
						zsslice := client.ExpectVariablesResponse(t)
						checkChildren(t, zsslice, "zsslice", 3)
						checkVarExact(t, zsslice, 2, "[2]", "zsslice[2]", "struct {} {}", "struct {}", noChildren)
						validateEvaluateName(t, client, zsslice, 2)
					}
					checkVarExact(t, locals, -1, "emptyslice", "emptyslice", "[]string len: 0, cap: 0, []", "[]string", noChildren)
					checkVarExact(t, locals, -1, "nilslice", "nilslice", "[]int len: 0, cap: 0, nil", "[]int", noChildren)
					// reflect.Kind == String
					checkVarExact(t, locals, -1, "longstr", "longstr", `"very long string 0123456789a0123456789b0123456789c0123456789d012...+73 more"`, "string", noChildren)
					// reflect.Kind == Struct
					checkVarExact(t, locals, -1, "zsvar", "zsvar", "struct {} {}", "struct {}", noChildren)
					// reflect.Kind == UnsafePointer
					// TODO(polina): how do I test for unsafe.Pointer(nil)?
					checkVarRegex(t, locals, -1, "upnil", "upnil", `unsafe\.Pointer\(0x0\)`, "int", noChildren)
					checkVarRegex(t, locals, -1, "up1", "up1", `unsafe\.Pointer\(0x[0-9a-f]+\)`, "int", noChildren)

					// Test unreadable variable
					ref = checkVarRegex(t, locals, -1, "unread", "unread", `\*\(unreadable .+\)`, "int", hasChildren)
					if ref > 0 {
						client.VariablesRequest(ref)
						val := client.ExpectVariablesResponse(t)
						checkChildren(t, val, "*unread", 1)
						checkVarRegex(t, val, 0, "^$", `\(\*unread\)`, `\(unreadable .+\)`, "int", noChildren)
						validateEvaluateName(t, client, val, 0)
					}
				},
				disconnect: true,
			}})
	})
}

// TestScopesRequestsOptimized executes to a breakpoint and tests different
// that the names of the "Locals" and "Arguments" scopes are correctly annotated with
// a warning about debugging an optimized function.
func TestScopesRequestsOptimized(t *testing.T) {
	runTestBuildFlags(t, "testvariables", func(client *daptest.Client, fixture protest.Fixture) {
		runDebugSessionWithBPs(t, client, "launch",
			// Launch
			func() {
				client.LaunchRequestWithArgs(map[string]interface{}{
					"mode": "exec", "program": fixture.Path, "showGlobalVariables": true,
				})
			},
			// Breakpoints are set within the program
			fixture.Source, []int{},
			[]onBreakpoint{{
				// Stop at first breakpoint
				execute: func() {
					client.StackTraceRequest(1, 0, 20)
					stack := client.ExpectStackTraceResponse(t)

					startLineno := 66
					if runtime.GOOS == "windows" && goversion.VersionAfterOrEqual(runtime.Version(), 1, 15) {
						// Go1.15 on windows inserts a NOP after the call to
						// runtime.Breakpoint and marks it same line as the
						// runtime.Breakpoint call, making this flaky, so skip the line check.
						startLineno = -1
					}

					checkStackFrames(t, stack, "main.foobar", startLineno, 1000, 4, 4)

					client.ScopesRequest(1000)
					scopes := client.ExpectScopesResponse(t)
					checkScope(t, scopes, 0, "Arguments (warning: optimized function)", 1000)
					checkScope(t, scopes, 1, "Locals (warning: optimized function)", 1001)
					checkScope(t, scopes, 2, "Globals (package main)", 1002)
				},
				disconnect: false,
			}, {
				// Stop at second breakpoint
				execute: func() {
					// Frame ids get reset at each breakpoint.
					client.StackTraceRequest(1, 0, 20)
					stack := client.ExpectStackTraceResponse(t)
					checkStackFrames(t, stack, "main.barfoo", 27, 1000, 5, 5)

					client.ScopesRequest(1000)
					scopes := client.ExpectScopesResponse(t)
					checkScope(t, scopes, 0, "Arguments (warning: optimized function)", 1000)
					checkScope(t, scopes, 1, "Locals (warning: optimized function)", 1001)
					checkScope(t, scopes, 2, "Globals (package main)", 1002)
				},
				disconnect: false,
			}})
	},
		protest.EnableOptimization)
}

// TestVariablesLoading exposes test cases where variables might be partially or
// fully unloaded.
func TestVariablesLoading(t *testing.T) {
	runTest(t, "testvariables2", func(client *daptest.Client, fixture protest.Fixture) {
		runDebugSessionWithBPs(t, client, "launch",
			// Launch
			func() {
				client.LaunchRequest("exec", fixture.Path, !stopOnEntry)
			},
			// Breakpoints are set within the program
			fixture.Source, []int{},
			[]onBreakpoint{{
				execute:    func() {},
				disconnect: false,
			}, {
				execute: func() {
					// Change default config values to trigger certain unloaded corner cases
					DefaultLoadConfig.MaxStructFields = 5
					defer func() { DefaultLoadConfig.MaxStructFields = -1 }()

					client.StackTraceRequest(1, 0, 0)
					client.ExpectStackTraceResponse(t)

					client.ScopesRequest(1000)
					client.ExpectScopesResponse(t)

					client.VariablesRequest(1001) // Locals
					locals := client.ExpectVariablesResponse(t)

					// String partially missing based on LoadConfig.MaxStringLen
					checkVarExact(t, locals, -1, "longstr", "longstr", "\"very long string 0123456789a0123456789b0123456789c0123456789d012...+73 more\"", "string", noChildren)

					checkArrayChildren := func(t *testing.T, longarr *dap.VariablesResponse, parentName string, start int) {
						t.Helper()
						for i, child := range longarr.Body.Variables {
							idx := i + start
							if child.Name != fmt.Sprintf("[%d]", idx) || child.EvaluateName != fmt.Sprintf("%s[%d]", parentName, idx) {
								t.Errorf("Expected %s[%d] to have Name=\"[%d]\" EvaluateName=\"%s[%d]\", got %#v", parentName, idx, idx, parentName, idx, child)
							}
						}
					}

					// Array partially missing based on LoadConfig.MaxArrayValues
<<<<<<< HEAD
					ref := expectVarExact(t, locals, -1, "longarr", "longarr", "[100]int [0,0,0,0,0,0,0,0,0,0,0,0,0,0,0,0,0,0,0,0,0,0,0,0,0,0,0,0,0,0,0,0,0,0,0,0,0,0,0,0,0,0,0,0,0,0,0,0,0,0,0,0,0,0,0,0,0,0,0,0,0,0,0,0,...+36 more]", "[100]int", hasChildren)
					if ref > 0 {
						client.VariablesRequest(ref)
						longarr := client.ExpectVariablesResponse(t)
						expectChildren(t, longarr, "longarr", 64)
						checkArrayChildren(t, longarr, "longarr", 0)

						client.IndexedVariablesRequest(ref, 0, 100)
						longarr = client.ExpectVariablesResponse(t)
						expectChildren(t, longarr, "longarr", 100)
						checkArrayChildren(t, longarr, "longarr", 0)

						client.IndexedVariablesRequest(ref, 50, 50)
						longarr = client.ExpectVariablesResponse(t)
						expectChildren(t, longarr, "longarr", 50)
						checkArrayChildren(t, longarr, "longarr", 50)

					}

					// Slice partially missing based on LoadConfig.MaxArrayValues
					ref = expectVarExact(t, locals, -1, "longslice", "longslice", "[]int len: 100, cap: 100, [0,0,0,0,0,0,0,0,0,0,0,0,0,0,0,0,0,0,0,0,0,0,0,0,0,0,0,0,0,0,0,0,0,0,0,0,0,0,0,0,0,0,0,0,0,0,0,0,0,0,0,0,0,0,0,0,0,0,0,0,0,0,0,0,...+36 more]", "[]int", hasChildren)
					if ref > 0 {
						client.VariablesRequest(ref)
						longarr := client.ExpectVariablesResponse(t)
						expectChildren(t, longarr, "longslice", 64)
						checkArrayChildren(t, longarr, "longslice", 0)

						client.IndexedVariablesRequest(ref, 0, 100)
						longarr = client.ExpectVariablesResponse(t)
						expectChildren(t, longarr, "longslice", 100)
						checkArrayChildren(t, longarr, "longslice", 0)

						client.IndexedVariablesRequest(ref, 50, 50)
						longarr = client.ExpectVariablesResponse(t)
						expectChildren(t, longarr, "longslice", 50)
						checkArrayChildren(t, longarr, "longslice", 50)
=======
					ref := checkVarExact(t, locals, -1, "longarr", "longarr", "(loaded 64/100) [100]int [0,0,0,0,0,0,0,0,0,0,0,0,0,0,0,0,0,0,0,0,0,0,0,0,0,0,0,0,0,0,0,0,0,0,0,0,0,0,0,0,0,0,0,0,0,0,0,0,0,0,0,0,0,0,0,0,0,0,0,0,0,0,0,0,...+36 more]", "[100]int", hasChildren)
					if ref > 0 {
						client.VariablesRequest(ref)
						longarr := client.ExpectVariablesResponse(t)
						checkChildren(t, longarr, "longarr", 64)
					}

					// Slice partially missing based on LoadConfig.MaxArrayValues
					ref = checkVarExact(t, locals, -1, "longslice", "longslice", "(loaded 64/100) []int len: 100, cap: 100, [0,0,0,0,0,0,0,0,0,0,0,0,0,0,0,0,0,0,0,0,0,0,0,0,0,0,0,0,0,0,0,0,0,0,0,0,0,0,0,0,0,0,0,0,0,0,0,0,0,0,0,0,0,0,0,0,0,0,0,0,0,0,0,0,...+36 more]", "[]int", hasChildren)
					if ref > 0 {
						client.VariablesRequest(ref)
						longarr := client.ExpectVariablesResponse(t)
						checkChildren(t, longarr, "longslice", 64)
>>>>>>> 9de00304
					}

					// Map partially missing based on LoadConfig.MaxArrayValues
					ref = checkVarRegex(t, locals, -1, "m1", "m1", `\(loaded 64/66\) map\[string\]main\.astruct \[.+\.\.\.\+2 more\]`, `map\[string\]main\.astruct`, hasChildren)
					if ref > 0 {
						client.VariablesRequest(ref)
						m1 := client.ExpectVariablesResponse(t)
						checkChildren(t, m1, "m1", 64)
					}

					// Struct partially missing based on LoadConfig.MaxStructFields
					ref = checkVarExact(t, locals, -1, "sd", "sd", "(loaded 5/6) main.D {u1: 0, u2: 0, u3: 0, u4: 0, u5: 0,...+1 more}", "main.D", hasChildren)
					if ref > 0 {
						client.VariablesRequest(ref)
						sd := client.ExpectVariablesResponse(t)
						checkChildren(t, sd, "sd", 5)
					}

					// Fully missing struct auto-loaded when reaching LoadConfig.MaxVariableRecurse (also tests evaluateName corner case)
					ref = checkVarRegex(t, locals, -1, "c1", "c1", `main\.cstruct {pb: \*main\.bstruct {a: \(\*main\.astruct\)\(0x[0-9a-f]+\)}, sa: []\*main\.astruct len: 3, cap: 3, [\*\(\*main\.astruct\)\(0x[0-9a-f]+\),\*\(\*main\.astruct\)\(0x[0-9a-f]+\),\*\(\*main.astruct\)\(0x[0-9a-f]+\)]}`, `main\.cstruct`, hasChildren)
					if ref > 0 {
						client.VariablesRequest(ref)
						c1 := client.ExpectVariablesResponse(t)
						checkChildren(t, c1, "c1", 2)
						ref = checkVarRegex(t, c1, 1, "sa", `c1\.sa`, `\[\]\*main\.astruct len: 3, cap: 3, \[\*\(\*main\.astruct\)\(0x[0-9a-f]+\),\*\(\*main\.astruct\)\(0x[0-9a-f]+\),\*\(\*main\.astruct\)\(0x[0-9a-f]+\)\]`, `\[\]\*main\.astruct`, hasChildren)
						if ref > 0 {
							client.VariablesRequest(ref)
							c1sa := client.ExpectVariablesResponse(t)
							checkChildren(t, c1sa, "c1.sa", 3)
							ref = checkVarRegex(t, c1sa, 0, `\[0\]`, `c1\.sa\[0\]`, `\*\(\*main\.astruct\)\(0x[0-9a-f]+\)`, `\*main\.astruct`, hasChildren)
							if ref > 0 {
								// Auto-loading of fully missing struc children happens here
								client.VariablesRequest(ref)
								c1sa0 := client.ExpectVariablesResponse(t)
								checkChildren(t, c1sa0, "c1.sa[0]", 1)
								// TODO(polina): there should be children here once we support auto loading
								checkVarExact(t, c1sa0, 0, "", "(*c1.sa[0])", "main.astruct {A: 1, B: 2}", "main.astruct", hasChildren)
							}
						}
					}

					// Fully missing struct auto-loaded when hitting LoadConfig.MaxVariableRecurse (also tests evaluteName corner case)
					ref = checkVarRegex(t, locals, -1, "aas", "aas", `\[\]main\.a len: 1, cap: 1, \[{aas: \[\]main\.a len: 1, cap: 1, \[\(\*main\.a\)\(0x[0-9a-f]+\)\]}\]`, `\[\]main\.a`, hasChildren)
					if ref > 0 {
						client.VariablesRequest(ref)
						aas := client.ExpectVariablesResponse(t)
						checkChildren(t, aas, "aas", 1)
						ref = checkVarRegex(t, aas, 0, "[0]", `aas\[0\]`, `main\.a {aas: \[\]main.a len: 1, cap: 1, \[\(\*main\.a\)\(0x[0-9a-f]+\)\]}`, `main\.a`, hasChildren)
						if ref > 0 {
							client.VariablesRequest(ref)
							aas0 := client.ExpectVariablesResponse(t)
							checkChildren(t, aas0, "aas[0]", 1)
							ref = checkVarRegex(t, aas0, 0, "aas", `aas\[0\]\.aas`, `\[\]main\.a len: 1, cap: 1, \[\(\*main\.a\)\(0x[0-9a-f]+\)\]`, `\[\]main\.a`, hasChildren)
							if ref > 0 {
								// Auto-loading of fully missing struct children happens here
								client.VariablesRequest(ref)
								aas0aas := client.ExpectVariablesResponse(t)
								checkChildren(t, aas0aas, "aas[0].aas", 1)
								// TODO(polina): there should be a child here once we support auto loading - test for "aas[0].aas[0].aas"
								ref = checkVarRegex(t, aas0aas, 0, "[0]", `aas\[0\]\.aas\[0\]`, `main\.a {aas: \[\]main\.a len: 1, cap: 1, \[\(\*main\.a\)\(0x[0-9a-f]+\)\]}`, "main.a", hasChildren)
								if ref > 0 {
									client.VariablesRequest(ref)
									aas0aas0 := client.ExpectVariablesResponse(t)
									checkChildren(t, aas0aas, "aas[0].aas[0]", 1)
									checkVarRegex(t, aas0aas0, 0, "aas", `aas\[0\]\.aas\[0\]\.aas`, `\[\]main\.a len: 1, cap: 1, \[\(\*main\.a\)\(0x[0-9a-f]+\)\]`, `\[\]main\.a`, hasChildren)
								}
							}
						}
					}

					// Fully missing map auto-loaded when hitting LoadConfig.MaxVariableRecurse (also tests evaluateName corner case)
					ref = checkVarExact(t, locals, -1, "tm", "tm", "main.truncatedMap {v: []map[string]main.astruct len: 1, cap: 1, [[...]]}", "main.truncatedMap", hasChildren)
					if ref > 0 {
						client.VariablesRequest(ref)
						tm := client.ExpectVariablesResponse(t)
						checkChildren(t, tm, "tm", 1)
						ref = checkVarExact(t, tm, 0, "v", "tm.v", "[]map[string]main.astruct len: 1, cap: 1, [[...]]", "[]map[string]main.astruct", hasChildren)
						if ref > 0 {
							// Auto-loading of fully missing map chidlren happens here, but they get trancated at MaxArrayValuess
							client.VariablesRequest(ref)
							tmV := client.ExpectVariablesResponse(t)
							checkChildren(t, tmV, "tm.v", 1)
							ref = checkVarRegex(t, tmV, 0, `\[0\]`, `tm\.v\[0\]`, `map\[string\]main\.astruct \[.+\.\.\.\+2 more\]`, `map\[string\]main\.astruct`, hasChildren)
							if ref > 0 {
								client.VariablesRequest(ref)
								tmV0 := client.ExpectVariablesResponse(t)
								checkChildren(t, tmV0, "tm.v[0]", 64)
							}
						}
					}

					// Auto-loading works with call return variables as well
					protest.MustSupportFunctionCalls(t, testBackend)
					client.EvaluateRequest("call rettm()", 1000, "repl")
					got := client.ExpectEvaluateResponse(t)
					ref = checkEval(t, got, "main.truncatedMap {v: []map[string]main.astruct len: 1, cap: 1, [[...]]}", hasChildren)
					if ref > 0 {
						client.VariablesRequest(ref)
						rv := client.ExpectVariablesResponse(t)
						checkChildren(t, rv, "rv", 1)
						ref = checkVarExact(t, rv, 0, "~r0", "", "main.truncatedMap {v: []map[string]main.astruct len: 1, cap: 1, [[...]]}", "main.truncatedMap", hasChildren)
						if ref > 0 {
							client.VariablesRequest(ref)
							tm := client.ExpectVariablesResponse(t)
							checkChildren(t, tm, "tm", 1)
							ref = checkVarExact(t, tm, 0, "v", "", "[]map[string]main.astruct len: 1, cap: 1, [[...]]", "[]map[string]main.astruct", hasChildren)
							if ref > 0 {
								// Auto-loading of fully missing map chidlren happens here, but they get trancated at MaxArrayValuess
								client.VariablesRequest(ref)
								tmV := client.ExpectVariablesResponse(t)
								checkChildren(t, tmV, "tm.v", 1)
								// TODO(polina): this evaluate name is not usable - it should be empty
								ref = checkVarRegex(t, tmV, 0, `\[0\]`, `\[0\]`, `map\[string\]main\.astruct \[.+\.\.\.\+2 more\]`, `map\[string\]main\.astruct`, hasChildren)
								if ref > 0 {
									client.VariablesRequest(ref)
									tmV0 := client.ExpectVariablesResponse(t)
									checkChildren(t, tmV0, "tm.v[0]", 64)
								}
							}
						}
					}

					// TODO(polina): need fully missing array/slice test case

					// Zero slices, structs and maps are not treated as fully missing
					// See zsvar, zsslice,, emptyslice, emptymap, a0
				},
				disconnect: true,
			}})
	})
	runTest(t, "testvariables", func(client *daptest.Client, fixture protest.Fixture) {
		runDebugSessionWithBPs(t, client, "launch",
			// Launch
			func() {
				client.LaunchRequest("exec", fixture.Path, !stopOnEntry)
			},
			// Breakpoints are set within the program
			fixture.Source, []int{},
			[]onBreakpoint{{
				execute: func() {
					DefaultLoadConfig.FollowPointers = false
					defer func() { DefaultLoadConfig.FollowPointers = true }()

					client.StackTraceRequest(1, 0, 0)
					client.ExpectStackTraceResponse(t)

					var loadvars = func(frame int) {
						client.ScopesRequest(frame)
						scopes := client.ExpectScopesResponse(t)
						localsRef := 0
						for _, s := range scopes.Body.Scopes {
							if s.Name == "Locals" {
								localsRef = s.VariablesReference
							}
						}

						client.VariablesRequest(localsRef)
						locals := client.ExpectVariablesResponse(t)

						// Interface auto-loaded when hitting LoadConfig.MaxVariableRecurse=1

						ref := checkVarRegex(t, locals, -1, "ni", "ni", `\[\]interface {} len: 1, cap: 1, \[\[\]interface {} len: 1, cap: 1, \[\*\(\*interface {}\)\(0x[0-9a-f]+\)\]\]`, `\[\]interface {}`, hasChildren)
						if ref > 0 {
							client.VariablesRequest(ref)
							ni := client.ExpectVariablesResponse(t)
							ref = checkVarRegex(t, ni, 0, `\[0\]`, `ni\[0\]`, `interface \{\}\(\[\]interface \{\}\) \[\*\(\*interface \{\}\)\(0x[0-9a-f]+\)\]`, "interface {}", hasChildren)
							if ref > 0 {
								client.VariablesRequest(ref)
								niI1 := client.ExpectVariablesResponse(t)
								ref = checkVarRegex(t, niI1, 0, "data", `ni\[0\]\.\(data\)`, `\[\]interface {} len: 1, cap: 1, \[\*\(\*interface {}\)\(0x[0-9a-f]+\)`, `\[\]interface {}`, hasChildren)
								if ref > 0 {
									// Auto-loading happens here
									client.VariablesRequest(ref)
									niI1Data := client.ExpectVariablesResponse(t)
									ref = checkVarExact(t, niI1Data, 0, "[0]", "ni[0].(data)[0]", "interface {}(int) 123", "interface {}", hasChildren)
									if ref > 0 {
										client.VariablesRequest(ref)
										niI1DataI2 := client.ExpectVariablesResponse(t)
										checkVarExact(t, niI1DataI2, 0, "data", "ni[0].(data)[0].(data)", "123", "int", noChildren)
									}
								}
							}
						}

						// Pointer values loaded even with LoadConfig.FollowPointers=false
						checkVarExact(t, locals, -1, "a7", "a7", "*main.FooBar {Baz: 5, Bur: \"strum\"}", "*main.FooBar", hasChildren)

						// Auto-loading works on results of evaluate expressions as well
						client.EvaluateRequest("a7", frame, "repl")
						checkEval(t, client.ExpectEvaluateResponse(t), "*main.FooBar {Baz: 5, Bur: \"strum\"}", hasChildren)

						client.EvaluateRequest("&a7", frame, "repl")
						pa7 := client.ExpectEvaluateResponse(t)
						ref = checkEvalRegex(t, pa7, `\*\(\*main\.FooBar\)\(0x[0-9a-f]+\)`, hasChildren)
						if ref > 0 {
							client.VariablesRequest(ref)
							a7 := client.ExpectVariablesResponse(t)
							checkVarExact(t, a7, 0, "a7", "(*(&a7))", "*main.FooBar {Baz: 5, Bur: \"strum\"}", "*main.FooBar", hasChildren)
						}
					}

					// Frame-independent loading expressions allow us to auto-load
					// variables in any frame, not just topmost.
					loadvars(1000 /*first topmost frame*/)
					// step into another function
					client.StepInRequest(1)
					client.ExpectStepInResponse(t)
					client.ExpectContinuedEvent(t)
					client.ExpectStoppedEvent(t)
					checkStop(t, client, 1, "main.barfoo", 24)
					loadvars(1001 /*second frame here is same as topmost above*/)
				},
				disconnect: true,
			}})
	})
}

// TestGlobalScopeAndVariables launches the program with showGlobalVariables
// arg set, executes to a breakpoint in the main package and tests that global
// package main variables got loaded. It then steps into a function
// in another package and tests that globals scope got updated to those vars.
func TestGlobalScopeAndVariables(t *testing.T) {
	runTest(t, "consts", func(client *daptest.Client, fixture protest.Fixture) {
		runDebugSessionWithBPs(t, client, "launch",
			// Launch
			func() {
				client.LaunchRequestWithArgs(map[string]interface{}{
					"mode": "exec", "program": fixture.Path, "showGlobalVariables": true,
				})
			},
			// Breakpoints are set within the program
			fixture.Source, []int{},
			[]onBreakpoint{{
				// Stop at line 36
				execute: func() {
					client.StackTraceRequest(1, 0, 20)
					stack := client.ExpectStackTraceResponse(t)
					checkStackFrames(t, stack, "main.main", 36, 1000, 3, 3)

					client.ScopesRequest(1000)
					scopes := client.ExpectScopesResponse(t)
					checkScope(t, scopes, 0, "Arguments", 1000)
					checkScope(t, scopes, 1, "Locals", 1001)
					checkScope(t, scopes, 2, "Globals (package main)", 1002)

					client.VariablesRequest(1002)
					client.ExpectVariablesResponse(t)
					// The program has no user-defined globals.
					// Depending on the Go version, there might
					// be some runtime globals (e.g. main..inittask)
					// so testing for the total number is too fragile.

					// Step into pkg.AnotherMethod()
					client.StepInRequest(1)
					client.ExpectStepInResponse(t)
					client.ExpectContinuedEvent(t)
					client.ExpectStoppedEvent(t)

					client.StackTraceRequest(1, 0, 20)
					stack = client.ExpectStackTraceResponse(t)
					checkStackFrames(t, stack, "", 13, 1000, 4, 4)

					client.ScopesRequest(1000)
					scopes = client.ExpectScopesResponse(t)
					checkScope(t, scopes, 0, "Arguments", 1000)
					checkScope(t, scopes, 1, "Locals", 1001)
					checkScope(t, scopes, 2, "Globals (package github.com/go-delve/delve/_fixtures/internal/dir0/pkg)", 1002)

					client.VariablesRequest(1002)
					globals := client.ExpectVariablesResponse(t)
					checkChildren(t, globals, "Globals", 1)
					ref := checkVarExact(t, globals, 0, "SomeVar", "github.com/go-delve/delve/_fixtures/internal/dir0/pkg.SomeVar", "github.com/go-delve/delve/_fixtures/internal/dir0/pkg.SomeType {X: 0}", "github.com/go-delve/delve/_fixtures/internal/dir0/pkg.SomeType", hasChildren)

					if ref > 0 {
						client.VariablesRequest(ref)
						somevar := client.ExpectVariablesResponse(t)
						checkChildren(t, somevar, "SomeVar", 1)
						// TODO(polina): unlike main.p, this prefix won't work
						checkVarExact(t, somevar, 0, "X", "github.com/go-delve/delve/_fixtures/internal/dir0/pkg.SomeVar.X", "0", "float64", noChildren)
					}
				},
				disconnect: false,
			}})
	})
}

// TestShadowedVariables executes to a breakpoint and checks the shadowed
// variable is named correctly.
func TestShadowedVariables(t *testing.T) {
	runTest(t, "testshadow", func(client *daptest.Client, fixture protest.Fixture) {
		runDebugSessionWithBPs(t, client, "launch",
			// Launch
			func() {
				client.LaunchRequestWithArgs(map[string]interface{}{
					"mode": "exec", "program": fixture.Path, "showGlobalVariables": true,
				})
			},
			// Breakpoints are set within the program
			fixture.Source, []int{},
			[]onBreakpoint{{
				// Stop at line 13
				execute: func() {
					client.StackTraceRequest(1, 0, 20)
					stack := client.ExpectStackTraceResponse(t)
					checkStackFrames(t, stack, "main.main", 13, 1000, 3, 3)

					client.ScopesRequest(1000)
					scopes := client.ExpectScopesResponse(t)
					checkScope(t, scopes, 0, "Arguments", 1000)
					checkScope(t, scopes, 1, "Locals", 1001)
					checkScope(t, scopes, 2, "Globals (package main)", 1002)

					client.VariablesRequest(1001)
					locals := client.ExpectVariablesResponse(t)

					checkVarExact(t, locals, 0, "(a)", "a", "0", "int", !hasChildren)
					checkVarExact(t, locals, 1, "a", "a", "1", "int", !hasChildren)

					// Check that the non-shadowed of "a" is returned from evaluate request.
					validateEvaluateName(t, client, locals, 1)
				},
				disconnect: false,
			}})
	})
}

// Tests that 'stackTraceDepth' from LaunchRequest is parsed and passed to
// stacktrace requests handlers.
func TestLaunchRequestWithStackTraceDepth(t *testing.T) {
	runTest(t, "increment", func(client *daptest.Client, fixture protest.Fixture) {
		var stResp *dap.StackTraceResponse
		runDebugSessionWithBPs(t, client, "launch",
			// Launch
			func() {
				client.LaunchRequestWithArgs(map[string]interface{}{
					"mode": "exec", "program": fixture.Path, "stackTraceDepth": 1,
				})
			},
			// Set breakpoints
			fixture.Source, []int{8},
			[]onBreakpoint{{ // Stop at line 8
				execute: func() {
					client.StackTraceRequest(1, 0, 0)
					stResp = client.ExpectStackTraceResponse(t)
					checkStackFrames(t, stResp, "main.Increment", 8, 1000, 2 /*returned*/, 2 /*available*/)
				},
				disconnect: false,
			}})
	})
}

type Breakpoint struct {
	line      int
	path      string
	verified  bool
	msgPrefix string
}

func expectSetBreakpointsResponse(t *testing.T, client *daptest.Client, bps []Breakpoint) {
	t.Helper()
	checkSetBreakpointsResponse(t, client, bps, client.ExpectSetBreakpointsResponse(t))
}

func checkSetBreakpointsResponse(t *testing.T, client *daptest.Client, bps []Breakpoint, got *dap.SetBreakpointsResponse) {
	t.Helper()
	checkBreakpoints(t, client, bps, got.Body.Breakpoints)
}

func checkBreakpoints(t *testing.T, client *daptest.Client, bps []Breakpoint, breakpoints []dap.Breakpoint) {
	t.Helper()
	if len(breakpoints) != len(bps) {
		t.Errorf("got %#v,\nwant len(Breakpoints)=%d", breakpoints, len(bps))
		return
	}
	for i, bp := range breakpoints {
		if bp.Line != bps[i].line || bp.Verified != bps[i].verified || bp.Source.Path != bps[i].path ||
			!strings.HasPrefix(bp.Message, bps[i].msgPrefix) {
			t.Errorf("got breakpoints[%d] = %#v, \nwant %#v", i, bp, bps[i])
		}
	}
}

// TestSetBreakpoint executes to a breakpoint and tests different
// configurations of setBreakpoint requests.
func TestSetBreakpoint(t *testing.T) {
	runTest(t, "loopprog", func(client *daptest.Client, fixture protest.Fixture) {
		runDebugSessionWithBPs(t, client, "launch",
			// Launch
			func() {
				client.LaunchRequest("exec", fixture.Path, !stopOnEntry)
			},
			// Set breakpoints
			fixture.Source, []int{16}, // b main.main
			[]onBreakpoint{{
				execute: func() {
					checkStop(t, client, 1, "main.main", 16)

					// Set two breakpoints at the next two lines in main
					client.SetBreakpointsRequest(fixture.Source, []int{17, 18})
					expectSetBreakpointsResponse(t, client, []Breakpoint{{17, fixture.Source, true, ""}, {18, fixture.Source, true, ""}})

					// Clear 17, reset 18
					client.SetBreakpointsRequest(fixture.Source, []int{18})
					expectSetBreakpointsResponse(t, client, []Breakpoint{{18, fixture.Source, true, ""}})

					// Skip 17, continue to 18
					client.ContinueRequest(1)
					client.ExpectContinueResponse(t)
					client.ExpectStoppedEvent(t)
					checkStop(t, client, 1, "main.main", 18)

					// Set another breakpoint inside the loop in loop(), twice to trigger error
					client.SetBreakpointsRequest(fixture.Source, []int{8, 8})
					expectSetBreakpointsResponse(t, client, []Breakpoint{{8, fixture.Source, true, ""}, {8, "", false, "Breakpoint exists"}})

					// Continue into the loop
					client.ContinueRequest(1)
					client.ExpectContinueResponse(t)
					client.ExpectStoppedEvent(t)
					checkStop(t, client, 1, "main.loop", 8)
					client.VariablesRequest(1001) // Locals
					locals := client.ExpectVariablesResponse(t)
					checkVarExact(t, locals, 0, "i", "i", "0", "int", noChildren) // i == 0

					// Edit the breakpoint to add a condition
					client.SetConditionalBreakpointsRequest(fixture.Source, []int{8}, map[int]string{8: "i == 3"})
					expectSetBreakpointsResponse(t, client, []Breakpoint{{8, fixture.Source, true, ""}})

					// Continue until condition is hit
					client.ContinueRequest(1)
					client.ExpectContinueResponse(t)
					client.ExpectStoppedEvent(t)
					checkStop(t, client, 1, "main.loop", 8)
					client.VariablesRequest(1001) // Locals
					locals = client.ExpectVariablesResponse(t)
					checkVarExact(t, locals, 0, "i", "i", "3", "int", noChildren) // i == 3

					// Edit the breakpoint to remove a condition
					client.SetConditionalBreakpointsRequest(fixture.Source, []int{8}, map[int]string{8: ""})
					expectSetBreakpointsResponse(t, client, []Breakpoint{{8, fixture.Source, true, ""}})

					// Continue for one more loop iteration
					client.ContinueRequest(1)
					client.ExpectContinueResponse(t)
					client.ExpectStoppedEvent(t)
					checkStop(t, client, 1, "main.loop", 8)
					client.VariablesRequest(1001) // Locals
					locals = client.ExpectVariablesResponse(t)
					checkVarExact(t, locals, 0, "i", "i", "4", "int", noChildren) // i == 4

					// Set at a line without a statement
					client.SetBreakpointsRequest(fixture.Source, []int{1000})
					expectSetBreakpointsResponse(t, client, []Breakpoint{{1000, "", false, "could not find statement"}}) // all cleared, none set
				},
				// The program has an infinite loop, so we must kill it by disconnecting.
				disconnect: true,
			}})
	})
}

// TestSetFunctionBreakpoints is inspired by service/test.TestClientServer_FindLocations.
func TestSetFunctionBreakpoints(t *testing.T) {
	runTest(t, "locationsprog", func(client *daptest.Client, fixture protest.Fixture) {
		runDebugSessionWithBPs(t, client, "launch",
			// Launch
			func() {
				client.LaunchRequest("exec", fixture.Path, !stopOnEntry)
			},
			// Set breakpoints
			fixture.Source, []int{30}, // b main.main
			[]onBreakpoint{{
				execute: func() {
					checkStop(t, client, 1, "main.main", 30)

					type Breakpoint struct {
						line       int
						sourceName string
						verified   bool
						errMsg     string
					}
					expectSetFunctionBreakpointsResponse := func(bps []Breakpoint) {
						t.Helper()
						got := client.ExpectSetFunctionBreakpointsResponse(t)
						if len(got.Body.Breakpoints) != len(bps) {
							t.Errorf("got %#v,\nwant len(Breakpoints)=%d", got, len(bps))
							return
						}
						for i, bp := range got.Body.Breakpoints {
							if bps[i].line < 0 {
								if bp.Verified != bps[i].verified || !strings.Contains(bp.Message, bps[i].errMsg) {
									t.Errorf("got breakpoints[%d] = %#v, \nwant %#v", i, bp, bps[i])
								}
								continue
							}
							// Some function breakpoints may be in packages that have been imported and we do not control, so
							// we do not always want to check breakpoint lines.
							if (bps[i].line >= 0 && bp.Line != bps[i].line) || bp.Verified != bps[i].verified || bp.Source.Name != bps[i].sourceName {
								t.Errorf("got breakpoints[%d] = %#v, \nwant %#v", i, bp, bps[i])
							}
						}
					}

					client.SetFunctionBreakpointsRequest([]dap.FunctionBreakpoint{
						{Name: "anotherFunction"},
					})
					expectSetFunctionBreakpointsResponse([]Breakpoint{{26, filepath.Base(fixture.Source), true, ""}})

					client.SetFunctionBreakpointsRequest([]dap.FunctionBreakpoint{
						{Name: "main.anotherFunction"},
					})
					expectSetFunctionBreakpointsResponse([]Breakpoint{{26, filepath.Base(fixture.Source), true, ""}})

					client.SetFunctionBreakpointsRequest([]dap.FunctionBreakpoint{
						{Name: "SomeType.String"},
					})
					expectSetFunctionBreakpointsResponse([]Breakpoint{{14, filepath.Base(fixture.Source), true, ""}})

					client.SetFunctionBreakpointsRequest([]dap.FunctionBreakpoint{
						{Name: "(*SomeType).String"},
					})
					expectSetFunctionBreakpointsResponse([]Breakpoint{{14, filepath.Base(fixture.Source), true, ""}})

					client.SetFunctionBreakpointsRequest([]dap.FunctionBreakpoint{
						{Name: "main.SomeType.String"},
					})
					expectSetFunctionBreakpointsResponse([]Breakpoint{{14, filepath.Base(fixture.Source), true, ""}})

					client.SetFunctionBreakpointsRequest([]dap.FunctionBreakpoint{
						{Name: "main.(*SomeType).String"},
					})
					expectSetFunctionBreakpointsResponse([]Breakpoint{{14, filepath.Base(fixture.Source), true, ""}})

					// Test line offsets
					client.SetFunctionBreakpointsRequest([]dap.FunctionBreakpoint{
						{Name: "main.anotherFunction:1"},
					})
					expectSetFunctionBreakpointsResponse([]Breakpoint{{27, filepath.Base(fixture.Source), true, ""}})

					// Test function names in imported package.
					// Issue #275
					client.SetFunctionBreakpointsRequest([]dap.FunctionBreakpoint{
						{Name: "io/ioutil.ReadFile"},
					})
					expectSetFunctionBreakpointsResponse([]Breakpoint{{-1, "ioutil.go", true, ""}})

					// Issue #296
					client.SetFunctionBreakpointsRequest([]dap.FunctionBreakpoint{
						{Name: "/io/ioutil.ReadFile"},
					})
					expectSetFunctionBreakpointsResponse([]Breakpoint{{-1, "ioutil.go", true, ""}})
					client.SetFunctionBreakpointsRequest([]dap.FunctionBreakpoint{
						{Name: "ioutil.ReadFile"},
					})
					expectSetFunctionBreakpointsResponse([]Breakpoint{{-1, "ioutil.go", true, ""}})

					// Function Breakpoint name also accepts breakpoints that are specified as file:line.
					// TODO(suzmue): We could return an error, but it probably is not necessary since breakpoints,
					// and function breakpoints come in with different requests.
					client.SetFunctionBreakpointsRequest([]dap.FunctionBreakpoint{
						{Name: fmt.Sprintf("%s:14", fixture.Source)},
					})
					expectSetFunctionBreakpointsResponse([]Breakpoint{{14, filepath.Base(fixture.Source), true, ""}})
					client.SetFunctionBreakpointsRequest([]dap.FunctionBreakpoint{
						{Name: fmt.Sprintf("%s:14", filepath.Base(fixture.Source))},
					})
					expectSetFunctionBreakpointsResponse([]Breakpoint{{14, filepath.Base(fixture.Source), true, ""}})

					// Expect error for ambiguous function name.
					client.SetFunctionBreakpointsRequest([]dap.FunctionBreakpoint{
						{Name: "String"},
					})
					expectSetFunctionBreakpointsResponse([]Breakpoint{{-1, "", false, "Location \"String\" ambiguous"}})

					client.SetFunctionBreakpointsRequest([]dap.FunctionBreakpoint{
						{Name: "main.String"},
					})
					expectSetFunctionBreakpointsResponse([]Breakpoint{{-1, "", false, "Location \"main.String\" ambiguous"}})

					// Expect error for function that does not exist.
					client.SetFunctionBreakpointsRequest([]dap.FunctionBreakpoint{
						{Name: "fakeFunction"},
					})
					expectSetFunctionBreakpointsResponse([]Breakpoint{{-1, "", false, "location \"fakeFunction\" not found"}})

					// Expect error for negative line number.
					client.SetFunctionBreakpointsRequest([]dap.FunctionBreakpoint{
						{Name: "main.anotherFunction:-1"},
					})
					expectSetFunctionBreakpointsResponse([]Breakpoint{{-1, "", false, "line offset negative or not a number"}})

					// Expect error when function name is regex.
					client.SetFunctionBreakpointsRequest([]dap.FunctionBreakpoint{
						{Name: `/^.*String.*$/`},
					})
					expectSetFunctionBreakpointsResponse([]Breakpoint{{-1, "", false, "breakpoint name \"/^.*String.*$/\" could not be parsed as a function"}})

					// Expect error when function name is an offset.
					client.SetFunctionBreakpointsRequest([]dap.FunctionBreakpoint{
						{Name: "+1"},
					})
					expectSetFunctionBreakpointsResponse([]Breakpoint{{-1, filepath.Base(fixture.Source), false, "breakpoint name \"+1\" could not be parsed as a function"}})

					// Expect error when function name is a line number.
					client.SetFunctionBreakpointsRequest([]dap.FunctionBreakpoint{
						{Name: "14"},
					})
					expectSetFunctionBreakpointsResponse([]Breakpoint{{-1, filepath.Base(fixture.Source), false, "breakpoint name \"14\" could not be parsed as a function"}})

					// Expect error when function name is an address.
					client.SetFunctionBreakpointsRequest([]dap.FunctionBreakpoint{
						{Name: "*b"},
					})
					expectSetFunctionBreakpointsResponse([]Breakpoint{{-1, filepath.Base(fixture.Source), false, "breakpoint name \"*b\" could not be parsed as a function"}})

					// Expect error when function name is a relative path.
					client.SetFunctionBreakpointsRequest([]dap.FunctionBreakpoint{
						{Name: fmt.Sprintf(".%s%s:14", string(filepath.Separator), filepath.Base(fixture.Source))},
					})
					// This relative path could also be caught by the parser, so we should not match the error message.
					expectSetFunctionBreakpointsResponse([]Breakpoint{{-1, filepath.Base(fixture.Source), false, ""}})
					client.SetFunctionBreakpointsRequest([]dap.FunctionBreakpoint{
						{Name: fmt.Sprintf("..%s%s:14", string(filepath.Separator), filepath.Base(fixture.Source))},
					})
					// This relative path could also be caught by the parser, so we should not match the error message.
					expectSetFunctionBreakpointsResponse([]Breakpoint{{-1, filepath.Base(fixture.Source), false, ""}})

					// Test multiple function breakpoints.
					client.SetFunctionBreakpointsRequest([]dap.FunctionBreakpoint{
						{Name: "SomeType.String"}, {Name: "anotherFunction"},
					})
					expectSetFunctionBreakpointsResponse([]Breakpoint{{14, filepath.Base(fixture.Source), true, ""}, {26, filepath.Base(fixture.Source), true, ""}})

					// Test multiple breakpoints to the same location.
					client.SetFunctionBreakpointsRequest([]dap.FunctionBreakpoint{
						{Name: "SomeType.String"}, {Name: "(*SomeType).String"},
					})
					expectSetFunctionBreakpointsResponse([]Breakpoint{{14, filepath.Base(fixture.Source), true, ""}, {-1, "", false, "Breakpoint exists"}})

					// Set two breakpoints at SomeType.String and SomeType.SomeFunction.
					client.SetFunctionBreakpointsRequest([]dap.FunctionBreakpoint{
						{Name: "SomeType.String"}, {Name: "SomeType.SomeFunction"},
					})
					expectSetFunctionBreakpointsResponse([]Breakpoint{{14, filepath.Base(fixture.Source), true, ""}, {22, filepath.Base(fixture.Source), true, ""}})

					// Clear SomeType.String, reset SomeType.SomeFunction (SomeType.String is called before SomeType.SomeFunction).
					client.SetFunctionBreakpointsRequest([]dap.FunctionBreakpoint{
						{Name: "SomeType.SomeFunction"},
					})
					expectSetFunctionBreakpointsResponse([]Breakpoint{{22, filepath.Base(fixture.Source), true, ""}})

					// Expect the next breakpoint to be at SomeType.SomeFunction.
					client.ContinueRequest(1)
					client.ExpectContinueResponse(t)

					if se := client.ExpectStoppedEvent(t); se.Body.Reason != "function breakpoint" || se.Body.ThreadId != 1 {
						t.Errorf("got %#v, want Reason=\"function breakpoint\", ThreadId=1", se)
					}
					checkStop(t, client, 1, "main.(*SomeType).SomeFunction", 22)

					// Set a breakpoint at the next line in the program.
					client.SetBreakpointsRequest(fixture.Source, []int{23})
					got := client.ExpectSetBreakpointsResponse(t)
					if len(got.Body.Breakpoints) != 1 {
						t.Errorf("got %#v,\nwant len(Breakpoints)=%d", got, 1)
						return
					}
					bp := got.Body.Breakpoints[0]
					if bp.Line != 23 || bp.Verified != true || bp.Source.Path != fixture.Source {
						t.Errorf("got breakpoints[0] = %#v, \nwant Line=23 Verified=true Source.Path=%q", bp, fixture.Source)
					}

					// Set a function breakpoint, this should not clear the breakpoint that was set in the previous setBreakpoints request.
					client.SetFunctionBreakpointsRequest([]dap.FunctionBreakpoint{
						{Name: "anotherFunction"},
					})
					expectSetFunctionBreakpointsResponse([]Breakpoint{{26, filepath.Base(fixture.Source), true, ""}})

					// Expect the next breakpoint to be at line 23.
					client.ContinueRequest(1)
					client.ExpectContinueResponse(t)

					if se := client.ExpectStoppedEvent(t); se.Body.Reason != "breakpoint" || se.Body.ThreadId != 1 {
						t.Errorf("got %#v, want Reason=\"breakpoint\", ThreadId=1", se)
					}
					checkStop(t, client, 1, "main.(*SomeType).SomeFunction", 23)

					// Set a breakpoint, this should not clear the breakpoint that was set in the previous setFunctionBreakpoints request.
					client.SetBreakpointsRequest(fixture.Source, []int{37})
					got = client.ExpectSetBreakpointsResponse(t)
					if len(got.Body.Breakpoints) != 1 {
						t.Errorf("got %#v,\nwant len(Breakpoints)=%d", got, 1)
						return
					}
					bp = got.Body.Breakpoints[0]
					if bp.Line != 37 || bp.Verified != true || bp.Source.Path != fixture.Source {
						t.Errorf("got breakpoints[0] = %#v, \nwant Line=23 Verified=true Source.Path=%q", bp, fixture.Source)
					}

					// Expect the next breakpoint to be at line anotherFunction.
					client.ContinueRequest(1)
					client.ExpectContinueResponse(t)

					if se := client.ExpectStoppedEvent(t); se.Body.Reason != "function breakpoint" || se.Body.ThreadId != 1 {
						t.Errorf("got %#v, want Reason=\"function breakpoint\", ThreadId=1", se)
					}
					checkStop(t, client, 1, "main.anotherFunction", 26)

				},
				disconnect: true,
			}})
	})
}

func expectSetBreakpointsResponseAndStoppedEvent(t *testing.T, client *daptest.Client) (se *dap.StoppedEvent, br *dap.SetBreakpointsResponse) {
	for i := 0; i < 2; i++ {
		switch m := client.ExpectMessage(t).(type) {
		case *dap.StoppedEvent:
			se = m
		case *dap.SetBreakpointsResponse:
			br = m
		default:
			t.Fatalf("Unexpected message type: expect StoppedEvent or SetBreakpointsResponse, got %#v", m)
		}
	}
	if se == nil || br == nil {
		t.Fatal("Expected StoppedEvent and SetBreakpointsResponse")
	}
	return se, br
}

func expectSetFunctionBreakpointsResponseAndStoppedEvent(t *testing.T, client *daptest.Client) (se *dap.StoppedEvent, br *dap.SetFunctionBreakpointsResponse) {
	for i := 0; i < 2; i++ {
		switch m := client.ExpectMessage(t).(type) {
		case *dap.StoppedEvent:
			se = m
		case *dap.SetFunctionBreakpointsResponse:
			br = m
		default:
			t.Fatalf("Unexpected message type: expect StoppedEvent or SetFunctionBreakpointsResponse, got %#v", m)
		}
	}
	if se == nil || br == nil {
		t.Fatal("Expected StoppedEvent and SetFunctionBreakpointsResponse")
	}
	return se, br
}

func TestSetBreakpointWhileRunning(t *testing.T) {
	runTest(t, "integrationprog", func(client *daptest.Client, fixture protest.Fixture) {
		runDebugSessionWithBPs(t, client, "launch",
			// Launch
			func() {
				client.LaunchRequest("exec", fixture.Path, !stopOnEntry)
			},
			// Set breakpoints
			fixture.Source, []int{16},
			[]onBreakpoint{{
				execute: func() {
					// The program loops 3 times over lines 14-15-8-9-10-16
					checkStop(t, client, 1, "main.main", 16) // Line that sleeps for 1 second

					// We can set breakpoints while nexting
					client.NextRequest(1)
					client.ExpectNextResponse(t)
					client.ExpectContinuedEvent(t)
					client.SetBreakpointsRequest(fixture.Source, []int{15}) // [16,] => [15,]
					se, br := expectSetBreakpointsResponseAndStoppedEvent(t, client)
					if se.Body.Reason != "pause" || !se.Body.AllThreadsStopped || se.Body.ThreadId != 0 && se.Body.ThreadId != 1 {
						t.Errorf("\ngot  %#v\nwant Reason='pause' AllThreadsStopped=true ThreadId=0/1", se)
					}
					checkSetBreakpointsResponse(t, client, []Breakpoint{{15, fixture.Source, true, ""}}, br)
					// Halt cancelled next, so if we continue we will not stop at line 14.
					client.ContinueRequest(1)
					client.ExpectContinueResponse(t)
					se = client.ExpectStoppedEvent(t)
					if se.Body.Reason != "breakpoint" || !se.Body.AllThreadsStopped || se.Body.ThreadId != 1 {
						t.Errorf("\ngot  %#v\nwant Reason='breakpoint' AllThreadsStopped=true ThreadId=1", se)
					}
					checkStop(t, client, 1, "main.main", 15)

					// We can set breakpoints while continuing
					client.ContinueRequest(1)
					client.ExpectContinueResponse(t)
					client.SetBreakpointsRequest(fixture.Source, []int{9}) // [15,] => [9,]
					se, br = expectSetBreakpointsResponseAndStoppedEvent(t, client)
					if se.Body.Reason != "pause" || !se.Body.AllThreadsStopped || se.Body.ThreadId != 0 && se.Body.ThreadId != 1 {
						t.Errorf("\ngot  %#v\nwant Reason='pause' AllThreadsStopped=true ThreadId=0/1", se)
					}
					checkSetBreakpointsResponse(t, client, []Breakpoint{{9, fixture.Source, true, ""}}, br)
					client.ContinueRequest(1)
					client.ExpectContinueResponse(t)
					se = client.ExpectStoppedEvent(t)
					if se.Body.Reason != "breakpoint" || !se.Body.AllThreadsStopped || se.Body.ThreadId != 1 {
						t.Errorf("\ngot  %#v\nwant Reason='breakpoint' AllThreadsStopped=true ThreadId=1", se)
					}
					checkStop(t, client, 1, "main.sayhi", 9)

				},
				disconnect: true,
			}})
	})
}

func TestSetFunctionBreakpointWhileRunning(t *testing.T) {
	runTest(t, "integrationprog", func(client *daptest.Client, fixture protest.Fixture) {
		runDebugSessionWithBPs(t, client, "launch",
			// Launch
			func() {
				client.LaunchRequest("exec", fixture.Path, !stopOnEntry)
			},
			// Set breakpoints
			fixture.Source, []int{16},
			[]onBreakpoint{{
				execute: func() {
					// The program loops 3 times over lines 14-15-8-9-10-16
					checkStop(t, client, 1, "main.main", 16) // Line that sleeps for 1 second

					// We can set breakpoints while nexting
					client.NextRequest(1)
					client.ExpectNextResponse(t)
					client.ExpectContinuedEvent(t)
					client.SetFunctionBreakpointsRequest([]dap.FunctionBreakpoint{{Name: "main.sayhi"}}) // [16,] => [16, 8]
					se, br := expectSetFunctionBreakpointsResponseAndStoppedEvent(t, client)
					if se.Body.Reason != "pause" || !se.Body.AllThreadsStopped || se.Body.ThreadId != 0 && se.Body.ThreadId != 1 {
						t.Errorf("\ngot  %#v\nwant Reason='pause' AllThreadsStopped=true ThreadId=0/1", se)
					}
					checkBreakpoints(t, client, []Breakpoint{{8, fixture.Source, true, ""}}, br.Body.Breakpoints)

					client.SetBreakpointsRequest(fixture.Source, []int{}) // [16,8] => [8]
					expectSetBreakpointsResponse(t, client, []Breakpoint{})

					// Halt cancelled next, so if we continue we will not stop at line 14.
					client.ContinueRequest(1)
					client.ExpectContinueResponse(t)
					se = client.ExpectStoppedEvent(t)
					if se.Body.Reason != "function breakpoint" || !se.Body.AllThreadsStopped || se.Body.ThreadId != 1 {
						t.Errorf("\ngot  %#v\nwant Reason='breakpoint' AllThreadsStopped=true ThreadId=1", se)
					}
					checkStop(t, client, 1, "main.sayhi", 8)

					// We can set breakpoints while continuing
					client.ContinueRequest(1)
					client.ExpectContinueResponse(t)
					client.SetFunctionBreakpointsRequest([]dap.FunctionBreakpoint{}) // [8,] => []
					se, br = expectSetFunctionBreakpointsResponseAndStoppedEvent(t, client)
					if se.Body.Reason != "pause" || !se.Body.AllThreadsStopped || se.Body.ThreadId != 0 && se.Body.ThreadId != 1 {
						t.Errorf("\ngot  %#v\nwant Reason='pause' AllThreadsStopped=true ThreadId=0/1", se)
					}
					checkBreakpoints(t, client, []Breakpoint{}, br.Body.Breakpoints)
					if se.Body.Reason != "pause" || !se.Body.AllThreadsStopped || se.Body.ThreadId != 0 && se.Body.ThreadId != 1 {
						t.Errorf("\ngot  %#v\nwant Reason='pause' AllThreadsStopped=true ThreadId=0/1", se)
					}
					checkBreakpoints(t, client, []Breakpoint{}, br.Body.Breakpoints)

					client.SetBreakpointsRequest(fixture.Source, []int{16}) // [] => [16]
					expectSetBreakpointsResponse(t, client, []Breakpoint{{16, fixture.Source, true, ""}})

					client.ContinueRequest(1)
					client.ExpectContinueResponse(t)
					se = client.ExpectStoppedEvent(t)
					if se.Body.Reason != "breakpoint" || !se.Body.AllThreadsStopped || se.Body.ThreadId != 1 {
						t.Errorf("\ngot  %#v\nwant Reason='breakpoint' AllThreadsStopped=true ThreadId=1", se)
					}
					checkStop(t, client, 1, "main.main", 16)

				},
				disconnect: true,
			}})
	})
}

// TestLaunchSubstitutePath sets a breakpoint using a path
// that does not exist and expects the substitutePath attribute
// in the launch configuration to take care of the mapping.
func TestLaunchSubstitutePath(t *testing.T) {
	runTest(t, "loopprog", func(client *daptest.Client, fixture protest.Fixture) {
		substitutePathTestHelper(t, fixture, client, "launch", map[string]interface{}{"mode": "exec", "program": fixture.Path})
	})
}

// TestAttachSubstitutePath sets a breakpoint using a path
// that does not exist and expects the substitutePath attribute
// in the launch configuration to take care of the mapping.
func TestAttachSubstitutePath(t *testing.T) {
	if runtime.GOOS == "freebsd" {
		t.SkipNow()
	}
	if runtime.GOOS == "windows" {
		t.Skip("test skipped on windows, see https://delve.beta.teamcity.com/project/Delve_windows for details")
	}
	runTest(t, "loopprog", func(client *daptest.Client, fixture protest.Fixture) {
		cmd := execFixture(t, fixture)

		substitutePathTestHelper(t, fixture, client, "attach", map[string]interface{}{"mode": "local", "processId": cmd.Process.Pid})
	})
}

func substitutePathTestHelper(t *testing.T, fixture protest.Fixture, client *daptest.Client, request string, launchAttachConfig map[string]interface{}) {
	t.Helper()
	nonexistentDir := filepath.Join(string(filepath.Separator), "path", "that", "does", "not", "exist")
	if runtime.GOOS == "windows" {
		nonexistentDir = "C:" + nonexistentDir
	}

	launchAttachConfig["stopOnEntry"] = false
	// The rules in 'substitutePath' will be applied as follows:
	// - mapping paths from client to server:
	//		The first rule["from"] to match a prefix of 'path' will be applied:
	//			strings.Replace(path, rule["from"], rule["to"], 1)
	// - mapping paths from server to client:
	//		The first rule["to"] to match a prefix of 'path' will be applied:
	//			strings.Replace(path, rule["to"], rule["from"], 1)
	launchAttachConfig["substitutePath"] = []map[string]string{
		{"from": nonexistentDir, "to": filepath.Dir(fixture.Source)},
		// Since the path mappings are ordered, when converting from client path to
		// server path, this mapping will not apply, because nonexistentDir appears in
		// an earlier rule.
		{"from": nonexistentDir, "to": "this_is_a_bad_path"},
		// Since the path mappings are ordered, when converting from server path to
		// client path, this mapping will not apply, because filepath.Dir(fixture.Source)
		// appears in an earlier rule.
		{"from": "this_is_a_bad_path", "to": filepath.Dir(fixture.Source)},
	}

	runDebugSessionWithBPs(t, client, request,
		func() {
			switch request {
			case "attach":
				client.AttachRequest(launchAttachConfig)
			case "launch":
				client.LaunchRequestWithArgs(launchAttachConfig)
			default:
				t.Fatalf("invalid request: %s", request)
			}
		},
		// Set breakpoints
		filepath.Join(nonexistentDir, "loopprog.go"), []int{8},
		[]onBreakpoint{{

			execute: func() {
				checkStop(t, client, 1, "main.loop", 8)
			},
			disconnect: true,
		}})
}

// execFixture runs the binary fixture.Path and hooks up stdout and stderr
// to os.Stdout and os.Stderr.
func execFixture(t *testing.T, fixture protest.Fixture) *exec.Cmd {
	t.Helper()
	// TODO(polina): do I need to sanity check testBackend and runtime.GOOS?
	cmd := exec.Command(fixture.Path)
	cmd.Stdout = os.Stdout
	cmd.Stderr = os.Stderr
	if err := cmd.Start(); err != nil {
		t.Fatal(err)
	}
	return cmd
}

// TestWorkingDir executes to a breakpoint and tests that the specified
// working directory is the one used to run the program.
func TestWorkingDir(t *testing.T) {
	runTest(t, "workdir", func(client *daptest.Client, fixture protest.Fixture) {
		wd := os.TempDir()
		// For Darwin `os.TempDir()` returns `/tmp` which is symlink to `/private/tmp`.
		if runtime.GOOS == "darwin" {
			wd = "/private/tmp"
		}
		runDebugSessionWithBPs(t, client, "launch",
			// Launch
			func() {
				client.LaunchRequestWithArgs(map[string]interface{}{
					"mode":        "exec",
					"program":     fixture.Path,
					"stopOnEntry": false,
					"cwd":         wd,
				})
			},
			// Set breakpoints
			fixture.Source, []int{10}, // b main.main
			[]onBreakpoint{{
				execute: func() {
					checkStop(t, client, 1, "main.main", 10)
					client.VariablesRequest(1001) // Locals
					locals := client.ExpectVariablesResponse(t)
					checkChildren(t, locals, "Locals", 2)
					checkVarExact(t, locals, 0, "pwd", "pwd", fmt.Sprintf("%q", wd), "string", noChildren)
					checkVarExact(t, locals, 1, "err", "err", "error nil", "error", noChildren)

				},
				disconnect: false,
			}})
	})
}

// checkEval is a helper for verifying the values within an EvaluateResponse.
//     value - the value of the evaluated expression
//     hasRef - true if the evaluated expression should have children and therefore a non-0 variable reference
//     ref - reference to retrieve children of this evaluated expression (0 if none)
func checkEval(t *testing.T, got *dap.EvaluateResponse, value string, hasRef bool) (ref int) {
	t.Helper()
	if got.Body.Result != value || (got.Body.VariablesReference > 0) != hasRef {
		t.Errorf("\ngot  %#v\nwant Result=%q hasRef=%t", got, value, hasRef)
	}
	return got.Body.VariablesReference
}

func checkEvalRegex(t *testing.T, got *dap.EvaluateResponse, valueRegex string, hasRef bool) (ref int) {
	t.Helper()
	matched, _ := regexp.MatchString(valueRegex, got.Body.Result)
	if !matched || (got.Body.VariablesReference > 0) != hasRef {
		t.Errorf("\ngot  %#v\nwant Result=%q hasRef=%t", got, valueRegex, hasRef)
	}
	return got.Body.VariablesReference
}

func TestEvaluateRequest(t *testing.T) {
	runTest(t, "testvariables", func(client *daptest.Client, fixture protest.Fixture) {
		runDebugSessionWithBPs(t, client, "launch",
			// Launch
			func() {
				client.LaunchRequest("exec", fixture.Path, !stopOnEntry)
			},
			fixture.Source, []int{}, // Breakpoint set in the program
			[]onBreakpoint{{ // Stop at first breakpoint
				execute: func() {
					checkStop(t, client, 1, "main.foobar", 66)

					// Variable lookup
					client.EvaluateRequest("a2", 1000, "this context will be ignored")
					got := client.ExpectEvaluateResponse(t)
					checkEval(t, got, "6", noChildren)

					client.EvaluateRequest("a5", 1000, "this context will be ignored")
					got = client.ExpectEvaluateResponse(t)
					ref := checkEval(t, got, "[]int len: 5, cap: 5, [1,2,3,4,5]", hasChildren)
					if ref > 0 {
						client.VariablesRequest(ref)
						a5 := client.ExpectVariablesResponse(t)
						checkChildren(t, a5, "a5", 5)
						checkVarExact(t, a5, 0, "[0]", "(a5)[0]", "1", "int", noChildren)
						checkVarExact(t, a5, 4, "[4]", "(a5)[4]", "5", "int", noChildren)
						validateEvaluateName(t, client, a5, 0)
						validateEvaluateName(t, client, a5, 4)
					}

					// Variable lookup that's not fully loaded
					client.EvaluateRequest("ba", 1000, "this context will be ignored")
					got = client.ExpectEvaluateResponse(t)
					checkEval(t, got, "(loaded 64/200) []int len: 200, cap: 200, [0,0,0,0,0,0,0,0,0,0,0,0,0,0,0,0,0,0,0,0,0,0,0,0,0,0,0,0,0,0,0,0,0,0,0,0,0,0,0,0,0,0,0,0,0,0,0,0,0,0,0,0,0,0,0,0,0,0,0,0,0,0,0,0,...+136 more]", hasChildren)

					// All (binary and unary) on basic types except <-, ++ and --
					client.EvaluateRequest("1+1", 1000, "this context will be ignored")
					got = client.ExpectEvaluateResponse(t)
					checkEval(t, got, "2", noChildren)

					// Comparison operators on any type
					client.EvaluateRequest("1<2", 1000, "this context will be ignored")
					got = client.ExpectEvaluateResponse(t)
					checkEval(t, got, "true", noChildren)

					// Type casts between numeric types
					client.EvaluateRequest("int(2.3)", 1000, "this context will be ignored")
					got = client.ExpectEvaluateResponse(t)
					checkEval(t, got, "2", noChildren)

					// Type casts of integer constants into any pointer type and vice versa
					client.EvaluateRequest("(*int)(2)", 1000, "this context will be ignored")
					got = client.ExpectEvaluateResponse(t)
					ref = checkEvalRegex(t, got, `\*\(unreadable .+\)`, hasChildren)
					if ref > 0 {
						client.VariablesRequest(ref)
						val := client.ExpectVariablesResponse(t)
						checkChildren(t, val, "*(*int)(2)", 1)
						checkVarRegex(t, val, 0, "^$", `\(\*\(\(\*int\)\(2\)\)\)`, `\(unreadable .+\)`, "int", noChildren)
						validateEvaluateName(t, client, val, 0)
					}

					// Type casts between string, []byte and []rune
					client.EvaluateRequest("[]byte(\"ABC€\")", 1000, "this context will be ignored")
					got = client.ExpectEvaluateResponse(t)
					checkEval(t, got, "[]uint8 len: 6, cap: 6, [65,66,67,226,130,172]", noChildren)

					// Struct member access (i.e. somevar.memberfield)
					client.EvaluateRequest("ms.Nest.Level", 1000, "this context will be ignored")
					got = client.ExpectEvaluateResponse(t)
					checkEval(t, got, "1", noChildren)

					// Slicing and indexing operators on arrays, slices and strings
					client.EvaluateRequest("a5[4]", 1000, "this context will be ignored")
					got = client.ExpectEvaluateResponse(t)
					checkEval(t, got, "5", noChildren)

					// Map access
					client.EvaluateRequest("mp[1]", 1000, "this context will be ignored")
					got = client.ExpectEvaluateResponse(t)
					ref = checkEval(t, got, "interface {}(int) 42", hasChildren)
					if ref > 0 {
						client.VariablesRequest(ref)
						expr := client.ExpectVariablesResponse(t)
						checkChildren(t, expr, "mp[1]", 1)
						checkVarExact(t, expr, 0, "data", "(mp[1]).(data)", "42", "int", noChildren)
						validateEvaluateName(t, client, expr, 0)
					}

					// Pointer dereference
					client.EvaluateRequest("*ms.Nest", 1000, "this context will be ignored")
					got = client.ExpectEvaluateResponse(t)
					ref = checkEvalRegex(t, got, `main\.Nest {Level: 1, Nest: \*main.Nest {Level: 2, Nest: \*\(\*main\.Nest\)\(0x[0-9a-f]+\)}}`, hasChildren)
					if ref > 0 {
						client.VariablesRequest(ref)
						expr := client.ExpectVariablesResponse(t)
						checkChildren(t, expr, "*ms.Nest", 2)
						checkVarExact(t, expr, 0, "Level", "(*ms.Nest).Level", "1", "int", noChildren)
						validateEvaluateName(t, client, expr, 0)
					}

					// Calls to builtin functions: cap, len, complex, imag and real
					client.EvaluateRequest("len(a5)", 1000, "this context will be ignored")
					got = client.ExpectEvaluateResponse(t)
					checkEval(t, got, "5", noChildren)

					// Type assertion on interface variables (i.e. somevar.(concretetype))
					client.EvaluateRequest("mp[1].(int)", 1000, "this context will be ignored")
					got = client.ExpectEvaluateResponse(t)
					checkEval(t, got, "42", noChildren)
				},
				disconnect: false,
			}, { // Stop at second breakpoint
				execute: func() {
					checkStop(t, client, 1, "main.barfoo", 27)

					// Top-most frame
					client.EvaluateRequest("a1", 1000, "this context will be ignored")
					got := client.ExpectEvaluateResponse(t)
					checkEval(t, got, "\"bur\"", noChildren)
					// No frame defaults to top-most frame
					client.EvaluateRequest("a1", 0, "this context will be ignored")
					got = client.ExpectEvaluateResponse(t)
					checkEval(t, got, "\"bur\"", noChildren)
					// Next frame
					client.EvaluateRequest("a1", 1001, "this context will be ignored")
					got = client.ExpectEvaluateResponse(t)
					checkEval(t, got, "\"foofoofoofoofoofoo\"", noChildren)
					// Next frame
					client.EvaluateRequest("a1", 1002, "any context but watch")
					erres := client.ExpectVisibleErrorResponse(t)
					if erres.Body.Error.Format != "Unable to evaluate expression: could not find symbol value for a1" {
						t.Errorf("\ngot %#v\nwant Format=\"Unable to evaluate expression: could not find symbol value for a1\"", erres)
					}
					client.EvaluateRequest("a1", 1002, "watch")
					erres = client.ExpectInvisibleErrorResponse(t)
					if erres.Body.Error.Format != "Unable to evaluate expression: could not find symbol value for a1" {
						t.Errorf("\ngot %#v\nwant Format=\"Unable to evaluate expression: could not find symbol value for a1\"", erres)
					}
					client.EvaluateRequest("a1", 1002, "repl")
					erres = client.ExpectInvisibleErrorResponse(t)
					if erres.Body.Error.Format != "Unable to evaluate expression: could not find symbol value for a1" {
						t.Errorf("\ngot %#v\nwant Format=\"Unable to evaluate expression: could not find symbol value for a1\"", erres)
					}
					client.EvaluateRequest("a1", 1002, "hover")
					erres = client.ExpectInvisibleErrorResponse(t)
					if erres.Body.Error.Format != "Unable to evaluate expression: could not find symbol value for a1" {
						t.Errorf("\ngot %#v\nwant Format=\"Unable to evaluate expression: could not find symbol value for a1\"", erres)
					}
				},
				disconnect: false,
			}})
	})
}

func TestEvaluateRequestLongStr(t *testing.T) {
	runTest(t, "testvariables2", func(client *daptest.Client, fixture protest.Fixture) {
		runDebugSessionWithBPs(t, client, "launch",
			// Launch
			func() {
				client.LaunchRequest("exec", fixture.Path, !stopOnEntry)
			},
			// Breakpoints are set within the program
			fixture.Source, []int{},
			[]onBreakpoint{{
				execute: func() {

					longstr := `"very long string 0123456789a0123456789b0123456789c0123456789d0123456789e0123456789f0123456789g012345678h90123456789i0123456789j0123456789"`
					longstrTruncated := `"very long string 0123456789a0123456789b0123456789c0123456789d012...+73 more"`

					checkStop(t, client, 1, "main.main", -1)

					client.VariablesRequest(1001) // Locals
					locals := client.ExpectVariablesResponse(t)

					// reflect.Kind == String, load with longer load limit if evaluated in repl/variables context.
					for _, evalContext := range []string{"", "watch", "repl", "variables", "somethingelse"} {
						t.Run(evalContext, func(t *testing.T) {
							// long string
							client.EvaluateRequest("longstr", 0, evalContext)
							got := client.ExpectEvaluateResponse(t)
							want := longstrTruncated
							if evalContext == "repl" || evalContext == "variables" {
								want = longstr
							}
							checkEval(t, got, want, false)

							// long string as a struct field
							client.EvaluateRequest("(m6).s", 0, evalContext)
							got2 := client.ExpectEvaluateResponse(t)
							checkEval(t, got2, want, false)

							// variables are not affected.
							checkVarExact(t, locals, -1, "longstr", "longstr", longstrTruncated, "string", noChildren)
							checkVarExact(t, locals, -1, "m6", "m6", `main.C {s: `+longstrTruncated+`}`, "main.C", hasChildren)
						})
					}

				},
				disconnect: true,
			}})
	})
}

func TestEvaluateCallRequest(t *testing.T) {
	protest.MustSupportFunctionCalls(t, testBackend)
	runTest(t, "fncall", func(client *daptest.Client, fixture protest.Fixture) {
		runDebugSessionWithBPs(t, client, "launch",
			// Launch
			func() {
				client.LaunchRequest("exec", fixture.Path, !stopOnEntry)
			},
			fixture.Source, []int{88},
			[]onBreakpoint{{ // Stop in makeclos()
				execute: func() {
					checkStop(t, client, 1, "main.makeclos", 88)

					// Topmost frame: both types of expressions should work
					client.EvaluateRequest("callstacktrace", 1000, "this context will be ignored")
					client.ExpectEvaluateResponse(t)
					client.EvaluateRequest("call callstacktrace()", 1000, "this context will be ignored")
					client.ExpectEvaluateResponse(t)

					// Next frame: only non-call expressions will work
					client.EvaluateRequest("callstacktrace", 1001, "this context will be ignored")
					client.ExpectEvaluateResponse(t)
					client.EvaluateRequest("call callstacktrace()", 1001, "not watch")
					erres := client.ExpectVisibleErrorResponse(t)
					if erres.Body.Error.Format != "Unable to evaluate expression: call is only supported with topmost stack frame" {
						t.Errorf("\ngot %#v\nwant Format=\"Unable to evaluate expression: call is only supported with topmost stack frame\"", erres)
					}

					// A call can stop on a breakpoint
					client.EvaluateRequest("call callbreak()", 1000, "not watch")
					s := client.ExpectStoppedEvent(t)
					if s.Body.Reason != "hardcoded breakpoint" {
						t.Errorf("\ngot %#v\nwant Reason=\"hardcoded breakpoint\"", s)
					}
					erres = client.ExpectVisibleErrorResponse(t)
					if erres.Body.Error.Format != "Unable to evaluate expression: call stopped" {
						t.Errorf("\ngot %#v\nwant Format=\"Unable to evaluate expression: call stopped\"", erres)
					}

					// A call during a call causes an error
					client.EvaluateRequest("call callstacktrace()", 1000, "not watch")
					erres = client.ExpectVisibleErrorResponse(t)
					if erres.Body.Error.Format != "Unable to evaluate expression: cannot call function while another function call is already in progress" {
						t.Errorf("\ngot %#v\nwant Format=\"Unable to evaluate expression: cannot call function while another function call is already in progress\"", erres)
					}

					// Complete the call and get back to original breakpoint in makeclos()
					client.ContinueRequest(1)
					client.ExpectContinueResponse(t)
					client.ExpectStoppedEvent(t)
					checkStop(t, client, 1, "main.makeclos", 88)

					// Inject a call for the same function that is stopped at breakpoint:
					// it might stop at the exact same breakpoint on the same goroutine,
					// but we should still detect that its an injected call that stopped
					// and not the return to the original point of injection after it
					// completed.
					client.EvaluateRequest("call makeclos(nil)", 1000, "not watch")
					stopped := client.ExpectStoppedEvent(t)
					erres = client.ExpectVisibleErrorResponse(t)
					if erres.Body.Error.Format != "Unable to evaluate expression: call stopped" {
						t.Errorf("\ngot %#v\nwant Format=\"Unable to evaluate expression: call stopped\"", erres)
					}
					checkStop(t, client, stopped.Body.ThreadId, "main.makeclos", 88)

					// Complete the call and get back to original breakpoint in makeclos()
					client.ContinueRequest(1)
					client.ExpectContinueResponse(t)
					client.ExpectStoppedEvent(t)
					checkStop(t, client, 1, "main.makeclos", 88)
				},
				disconnect: false,
			}, { // Stop at runtime breakpoint
				execute: func() {
					checkStop(t, client, 1, "main.main", 197)

					// No return values
					client.EvaluateRequest("call call0(1, 2)", 1000, "this context will be ignored")
					got := client.ExpectEvaluateResponse(t)
					checkEval(t, got, "", noChildren)
					// One unnamed return value
					client.EvaluateRequest("call call1(one, two)", 1000, "this context will be ignored")
					got = client.ExpectEvaluateResponse(t)
					ref := checkEval(t, got, "3", hasChildren)
					if ref > 0 {
						client.VariablesRequest(ref)
						rv := client.ExpectVariablesResponse(t)
						checkChildren(t, rv, "rv", 1)
						checkVarExact(t, rv, 0, "~r2", "", "3", "int", noChildren)
					}
					// One named return value
					// Panic doesn't panic, but instead returns the error as a named return variable
					client.EvaluateRequest("call callpanic()", 1000, "this context will be ignored")
					got = client.ExpectEvaluateResponse(t)
					ref = checkEval(t, got, `interface {}(string) "callpanic panicked"`, hasChildren)
					if ref > 0 {
						client.VariablesRequest(ref)
						rv := client.ExpectVariablesResponse(t)
						checkChildren(t, rv, "rv", 1)
						ref = checkVarExact(t, rv, 0, "~panic", "", `interface {}(string) "callpanic panicked"`, "interface {}", hasChildren)
						if ref > 0 {
							client.VariablesRequest(ref)
							p := client.ExpectVariablesResponse(t)
							checkChildren(t, p, "~panic", 1)
							checkVarExact(t, p, 0, "data", "", "\"callpanic panicked\"", "string", noChildren)
						}
					}
					// Multiple return values
					client.EvaluateRequest("call call2(one, two)", 1000, "this context will be ignored")
					got = client.ExpectEvaluateResponse(t)
					ref = checkEval(t, got, "1, 2", hasChildren)
					if ref > 0 {
						client.VariablesRequest(ref)
						rvs := client.ExpectVariablesResponse(t)
						checkChildren(t, rvs, "rvs", 2)
						checkVarExact(t, rvs, 0, "~r2", "", "1", "int", noChildren)
						checkVarExact(t, rvs, 1, "~r3", "", "2", "int", noChildren)
					}
					// No frame defaults to top-most frame
					client.EvaluateRequest("call call1(one, two)", 0, "this context will be ignored")
					got = client.ExpectEvaluateResponse(t)
					checkEval(t, got, "3", hasChildren)
					// Extra spaces don't matter
					client.EvaluateRequest(" call  call1(one, one) ", 0, "this context will be ignored")
					got = client.ExpectEvaluateResponse(t)
					checkEval(t, got, "2", hasChildren)
					// Just 'call', even with extra space, is treated as {expression}
					client.EvaluateRequest("call ", 1000, "watch")
					got = client.ExpectEvaluateResponse(t)
					checkEval(t, got, "\"this is a variable named `call`\"", noChildren)
					// Long string as a return value
					client.EvaluateRequest(`call stringsJoin(longstrs, ",")`, 1000, "variables") // full string
					got = client.ExpectEvaluateResponse(t)
					checkEval(t, got, `"very long string 0123456789a0123456789b0123456789c0123456789d0123456789e0123456789f0123456789g012345678h90123456789i0123456789j0123456789"`, hasChildren)
					client.EvaluateRequest(`call stringsJoin(longstrs, ",")`, 1000, "watch") // full string
					got = client.ExpectEvaluateResponse(t)
					checkEval(t, got, `"very long string 0123456789a0123456789b0123456789c0123456789d0123456789e0123456789f0123456789g012345678h90123456789i0123456789j0123456789"`, hasChildren)

					// Call error
					client.EvaluateRequest("call call1(one)", 1000, "watch")
					erres := client.ExpectInvisibleErrorResponse(t)
					if erres.Body.Error.Format != "Unable to evaluate expression: not enough arguments" {
						t.Errorf("\ngot %#v\nwant Format=\"Unable to evaluate expression: not enough arguments\"", erres)
					}

					// Assignment - expect no error, but no return value.
					client.EvaluateRequest("call one = two", 1000, "this context will be ignored")
					got = client.ExpectEvaluateResponse(t)
					checkEval(t, got, "", noChildren)
					// Check one=two was applied.
					client.EvaluateRequest("one", 1000, "repl")
					got = client.ExpectEvaluateResponse(t)
					checkEval(t, got, "2", noChildren)

					// Call can exit.
					client.EvaluateRequest("call callexit()", 1000, "this context will be ignored")
					client.ExpectTerminatedEvent(t)
					if res := client.ExpectVisibleErrorResponse(t); !strings.Contains(res.Body.Error.Format, "terminated") {
						t.Errorf("\ngot %#v\nwant Format=.*terminated.*", res)
					}
				},
				terminated: true,
				disconnect: true,
			}})
	})
}

func TestNextAndStep(t *testing.T) {
	runTest(t, "testinline", func(client *daptest.Client, fixture protest.Fixture) {
		runDebugSessionWithBPs(t, client, "launch",
			// Launch
			func() {
				client.LaunchRequest("exec", fixture.Path, !stopOnEntry)
			},
			// Set breakpoints
			fixture.Source, []int{11},
			[]onBreakpoint{{ // Stop at line 11
				execute: func() {
					checkStop(t, client, 1, "main.initialize", 11)

					expectStop := func(fun string, line int) {
						t.Helper()
						se := client.ExpectStoppedEvent(t)
						if se.Body.Reason != "step" || se.Body.ThreadId != 1 || !se.Body.AllThreadsStopped {
							t.Errorf("got %#v, want Reason=\"step\", ThreadId=1, AllThreadsStopped=true", se)
						}
						checkStop(t, client, 1, fun, line)
					}

					client.StepOutRequest(1)
					client.ExpectStepOutResponse(t)
					client.ExpectContinuedEvent(t)
					expectStop("main.main", 18)

					client.NextRequest(1)
					client.ExpectNextResponse(t)
					client.ExpectContinuedEvent(t)
					expectStop("main.main", 19)

					client.StepInRequest(1)
					client.ExpectStepInResponse(t)
					client.ExpectContinuedEvent(t)
					expectStop("main.inlineThis", 5)

					client.NextRequest(-1000)
					client.ExpectNextResponse(t)
					client.ExpectContinuedEvent(t)
					if se := client.ExpectStoppedEvent(t); se.Body.Reason != "error" || se.Body.Text != "unknown goroutine -1000" {
						t.Errorf("got %#v, want Reason=\"error\", Text=\"unknown goroutine -1000\"", se)
					}
					checkStop(t, client, 1, "main.inlineThis", 5)
				},
				disconnect: false,
			}})
	})
}

func TestNextParked(t *testing.T) {
	if runtime.GOOS == "freebsd" {
		t.SkipNow()
	}
	runTest(t, "parallel_next", func(client *daptest.Client, fixture protest.Fixture) {
		runDebugSessionWithBPs(t, client, "launch",
			// Launch
			func() {
				client.LaunchRequest("exec", fixture.Path, !stopOnEntry)
			},
			// Set breakpoints
			fixture.Source, []int{15},
			[]onBreakpoint{{ // Stop at line 15
				execute: func() {
					goroutineId := testStepParkedHelper(t, client, fixture)

					client.NextRequest(goroutineId)
					client.ExpectNextResponse(t)
					client.ExpectContinuedEvent(t)

					se := client.ExpectStoppedEvent(t)
					if se.Body.ThreadId != goroutineId {
						t.Fatalf("Next did not continue on the selected goroutine, expected %d got %d", goroutineId, se.Body.ThreadId)
					}
				},
				disconnect: false,
			}})
	})
}

func TestStepInParked(t *testing.T) {
	if runtime.GOOS == "freebsd" {
		t.SkipNow()
	}
	runTest(t, "parallel_next", func(client *daptest.Client, fixture protest.Fixture) {
		runDebugSessionWithBPs(t, client, "launch",
			// Launch
			func() {
				client.LaunchRequest("exec", fixture.Path, !stopOnEntry)
			},
			// Set breakpoints
			fixture.Source, []int{15},
			[]onBreakpoint{{ // Stop at line 15
				execute: func() {
					goroutineId := testStepParkedHelper(t, client, fixture)

					client.StepInRequest(goroutineId)
					client.ExpectStepInResponse(t)
					client.ExpectContinuedEvent(t)

					se := client.ExpectStoppedEvent(t)
					if se.Body.ThreadId != goroutineId {
						t.Fatalf("StepIn did not continue on the selected goroutine, expected %d got %d", goroutineId, se.Body.ThreadId)
					}
				},
				disconnect: false,
			}})
	})
}

func testStepParkedHelper(t *testing.T, client *daptest.Client, fixture protest.Fixture) int {
	t.Helper()
	// Set a breakpoint at main.sayHi
	client.SetBreakpointsRequest(fixture.Source, []int{8})
	client.ExpectSetBreakpointsResponse(t)

	var goroutineId = -1
	for goroutineId < 0 {
		client.ContinueRequest(1)
		client.ExpectContinueResponse(t)

		se := client.ExpectStoppedEvent(t)

		client.ThreadsRequest()
		threads := client.ExpectThreadsResponse(t)

		// Search for a parked goroutine that we know for sure will have to be
		// resumed before the program can exit. This is a parked goroutine that:
		// 1. is executing main.sayhi
		// 2. hasn't called wg.Done yet
		// 3. is not the currently selected goroutine
		for _, g := range threads.Body.Threads {
			// We do not need to check the thread that the program
			// is currently stopped on.
			if g.Id == se.Body.ThreadId {
				continue
			}
			client.StackTraceRequest(g.Id, 0, 5)
			frames := client.ExpectStackTraceResponse(t)
			for _, frame := range frames.Body.StackFrames {
				// line 11 is the line where wg.Done is called
				if frame.Name == "main.sayhi" && frame.Line < 11 {
					goroutineId = g.Id
					break
				}
			}
			if goroutineId >= 0 {
				break
			}
		}
	}

	// Clear all breakpoints.
	client.SetBreakpointsRequest(fixture.Source, []int{})
	client.ExpectSetBreakpointsResponse(t)

	return goroutineId
}

// TestStepOutPreservesGoroutine is inspired by proc_test.TestStepOutPreservesGoroutine
// and checks that StepOut preserves the currently selected goroutine.
func TestStepOutPreservesGoroutine(t *testing.T) {
	// Checks that StepOut preserves the currently selected goroutine.
	if runtime.GOOS == "freebsd" {
		t.SkipNow()
	}
	rand.Seed(time.Now().Unix())
	runTest(t, "issue2113", func(client *daptest.Client, fixture protest.Fixture) {
		runDebugSessionWithBPs(t, client, "launch",
			// Launch
			func() {
				client.LaunchRequest("exec", fixture.Path, !stopOnEntry)
			},
			// Set breakpoints
			fixture.Source, []int{25},
			[]onBreakpoint{{ // Stop at line 25
				execute: func() {
					client.ContinueRequest(1)
					client.ExpectContinueResponse(t)

					// The program contains runtime.Breakpoint()
					se := client.ExpectStoppedEvent(t)

					client.ThreadsRequest()
					gs := client.ExpectThreadsResponse(t)

					candg := []int{}
					bestg := []int{}
					for _, g := range gs.Body.Threads {
						// We do not need to check the thread that the program
						// is currently stopped on.
						if g.Id == se.Body.ThreadId {
							continue
						}

						client.StackTraceRequest(g.Id, 0, 20)
						frames := client.ExpectStackTraceResponse(t)
						for _, frame := range frames.Body.StackFrames {
							if frame.Name == "main.coroutine" {
								candg = append(candg, g.Id)
								if strings.HasPrefix(frames.Body.StackFrames[0].Name, "runtime.") {
									bestg = append(bestg, g.Id)
								}
								break
							}
						}
					}
					var goroutineId int
					if len(bestg) > 0 {
						goroutineId = bestg[rand.Intn(len(bestg))]
						t.Logf("selected goroutine %d (best)\n", goroutineId)
					} else {
						goroutineId = candg[rand.Intn(len(candg))]
						t.Logf("selected goroutine %d\n", goroutineId)

					}
					client.StepOutRequest(goroutineId)
					client.ExpectStepOutResponse(t)
					client.ExpectContinuedEvent(t)

					switch e := client.ExpectMessage(t).(type) {
					case *dap.StoppedEvent:
						if e.Body.ThreadId != goroutineId {
							t.Fatalf("StepOut did not continue on the selected goroutine, expected %d got %d", goroutineId, e.Body.ThreadId)
						}
					case *dap.TerminatedEvent:
						t.Logf("program terminated")
					default:
						t.Fatalf("Unexpected event type: expect stopped or terminated event, got %#v", e)
					}
				},
				disconnect: false,
			}})
	})
}

func TestBadAccess(t *testing.T) {
	if runtime.GOOS != "darwin" || testBackend != "lldb" {
		t.Skip("not applicable")
	}
	runTest(t, "issue2078", func(client *daptest.Client, fixture protest.Fixture) {
		runDebugSessionWithBPs(t, client, "launch",
			// Launch
			func() {
				client.LaunchRequest("exec", fixture.Path, !stopOnEntry)
			},
			// Set breakpoints
			fixture.Source, []int{4},
			[]onBreakpoint{{ // Stop at line 4
				execute: func() {
					checkStop(t, client, 1, "main.main", 4)

					expectStoppedOnError := func(errorPrefix string) {
						t.Helper()
						se := client.ExpectStoppedEvent(t)
						if se.Body.ThreadId != 1 || se.Body.Reason != "exception" || se.Body.Description != "Paused on runtime error" || !strings.HasPrefix(se.Body.Text, errorPrefix) {
							t.Errorf("\ngot  %#v\nwant ThreadId=1 Reason=\"exception\" Description=\"Paused on runtime error\" Text=\"%s\"", se, errorPrefix)
						}
						client.ExceptionInfoRequest(1)
						eInfo := client.ExpectExceptionInfoResponse(t)
						if eInfo.Body.ExceptionId != "runtime error" || !strings.HasPrefix(eInfo.Body.Description, errorPrefix) {
							t.Errorf("\ngot  %#v\nwant ExceptionId=\"runtime error\" Text=\"%s\"", eInfo, errorPrefix)
						}

					}

					client.ContinueRequest(1)
					client.ExpectContinueResponse(t)
					expectStoppedOnError("invalid memory address or nil pointer dereference")

					client.NextRequest(1)
					client.ExpectNextResponse(t)
					client.ExpectContinuedEvent(t)
					expectStoppedOnError("invalid memory address or nil pointer dereference")

					client.NextRequest(1)
					client.ExpectNextResponse(t)
					client.ExpectContinuedEvent(t)
					expectStoppedOnError("next while nexting")

					client.StepInRequest(1)
					client.ExpectStepInResponse(t)
					client.ExpectContinuedEvent(t)
					expectStoppedOnError("next while nexting")

					client.StepOutRequest(1)
					client.ExpectStepOutResponse(t)
					client.ExpectContinuedEvent(t)
					expectStoppedOnError("next while nexting")
				},
				disconnect: true,
			}})
	})
}

func TestPanicBreakpointOnContinue(t *testing.T) {
	runTest(t, "panic", func(client *daptest.Client, fixture protest.Fixture) {
		runDebugSessionWithBPs(t, client, "launch",
			// Launch
			func() {
				client.LaunchRequest("exec", fixture.Path, !stopOnEntry)
			},
			// Set breakpoints
			fixture.Source, []int{5},
			[]onBreakpoint{{
				execute: func() {
					checkStop(t, client, 1, "main.main", 5)

					client.ContinueRequest(1)
					client.ExpectContinueResponse(t)

					se := client.ExpectStoppedEvent(t)
					if se.Body.ThreadId != 1 || se.Body.Reason != "exception" || se.Body.Description != "Paused on panic" {
						t.Errorf("\ngot  %#v\nwant ThreadId=1 Reason=\"exception\" Description=\"Paused on panic\"", se)
					}

					client.ExceptionInfoRequest(1)
					eInfo := client.ExpectExceptionInfoResponse(t)
					if eInfo.Body.ExceptionId != "panic" || eInfo.Body.Description != "\"BOOM!\"" {
						t.Errorf("\ngot  %#v\nwant ExceptionId=\"panic\" Description=\"\"BOOM!\"\"", eInfo)
					}
				},
				disconnect: true,
			}})
	})
}

func TestPanicBreakpointOnNext(t *testing.T) {
	if !goversion.VersionAfterOrEqual(runtime.Version(), 1, 14) {
		// In Go 1.13, 'next' will step into the defer in the runtime
		// main function, instead of the next line in the main program.
		t.SkipNow()
	}

	runTest(t, "panic", func(client *daptest.Client, fixture protest.Fixture) {
		runDebugSessionWithBPs(t, client, "launch",
			// Launch
			func() {
				client.LaunchRequest("exec", fixture.Path, !stopOnEntry)
			},
			// Set breakpoints
			fixture.Source, []int{5},
			[]onBreakpoint{{
				execute: func() {
					checkStop(t, client, 1, "main.main", 5)

					client.NextRequest(1)
					client.ExpectNextResponse(t)
					client.ExpectContinuedEvent(t)

					se := client.ExpectStoppedEvent(t)
					if se.Body.ThreadId != 1 || se.Body.Reason != "exception" || se.Body.Description != "Paused on panic" {
						t.Errorf("\ngot  %#v\nwant ThreadId=1 Reason=\"exception\" Description=\"Paused on panic\"", se)
					}

					client.ExceptionInfoRequest(1)
					eInfo := client.ExpectExceptionInfoResponse(t)
					if eInfo.Body.ExceptionId != "panic" || eInfo.Body.Description != "\"BOOM!\"" {
						t.Errorf("\ngot  %#v\nwant ExceptionId=\"panic\" Description=\"\"BOOM!\"\"", eInfo)
					}
				},
				disconnect: true,
			}})
	})
}

func TestFatalThrowBreakpoint(t *testing.T) {
	runTest(t, "testdeadlock", func(client *daptest.Client, fixture protest.Fixture) {
		runDebugSessionWithBPs(t, client, "launch",
			// Launch
			func() {
				client.LaunchRequest("exec", fixture.Path, !stopOnEntry)
			},
			// Set breakpoints
			fixture.Source, []int{3},
			[]onBreakpoint{{
				execute: func() {
					checkStop(t, client, 1, "main.main", 3)

					client.ContinueRequest(1)
					client.ExpectContinueResponse(t)

					se := client.ExpectStoppedEvent(t)
					if se.Body.Reason != "exception" || se.Body.Description != "Paused on fatal error" {
						t.Errorf("\ngot  %#v\nwant Reason=\"exception\" Description=\"Paused on fatal error\"", se)
					}
				},
				disconnect: true,
			}})
	})
}

func verifyStopLocation(t *testing.T, client *daptest.Client, thread int, name string, line int) {
	t.Helper()

	client.StackTraceRequest(thread, 0, 20)
	st := client.ExpectStackTraceResponse(t)
	if len(st.Body.StackFrames) < 1 {
		t.Errorf("\ngot  %#v\nwant len(stackframes) => 1", st)
	} else {
		if line != -1 && st.Body.StackFrames[0].Line != line {
			t.Errorf("\ngot  %#v\nwant Line=%d", st, line)
		}
		if st.Body.StackFrames[0].Name != name {
			t.Errorf("\ngot  %#v\nwant Name=%q", st, name)
		}
	}
}

// checkStop covers the standard sequence of requests issued by
// a client at a breakpoint or another non-terminal stop event.
// The details have been tested by other tests,
// so this is just a sanity check.
// Skips line check if line is -1.
func checkStop(t *testing.T, client *daptest.Client, thread int, name string, line int) {
	t.Helper()
	client.ThreadsRequest()
	client.ExpectThreadsResponse(t)

	verifyStopLocation(t, client, thread, name, line)

	client.ScopesRequest(1000)
	client.ExpectScopesResponse(t)

	client.VariablesRequest(1000) // Arguments
	client.ExpectVariablesResponse(t)
	client.VariablesRequest(1001) // Locals
	client.ExpectVariablesResponse(t)
}

// onBreakpoint specifies what the test harness should simulate at
// a stopped breakpoint. First execute() is to be called to test
// specified editor-driven or user-driven requests. Then if
// disconnect is true, the test harness will abort the program
// execution. Otherwise, a continue will be issued and the
// program will continue to the next breakpoint or termination.
// If terminated is true, we expect requests at this breakpoint
// to result in termination.
type onBreakpoint struct {
	execute    func()
	disconnect bool
	terminated bool
}

// runDebugSessionWithBPs is a helper for executing the common init and shutdown
// sequences for a program that does not stop on entry
// while specifying breakpoints and unique launch/attach criteria via parameters.
//    cmd            - "launch" or "attach"
//    cmdRequest     - a function that sends a launch or attach request,
//                     so the test author has full control of its arguments.
//                     Note that he rest of the test sequence assumes that
//                     stopOnEntry is false.
//     breakpoints   - list of lines, where breakpoints are to be set
//     onBreakpoints - list of test sequences to execute at each of the set breakpoints.
func runDebugSessionWithBPs(t *testing.T, client *daptest.Client, cmd string, cmdRequest func(), source string, breakpoints []int, onBPs []onBreakpoint) {
	client.InitializeRequest()
	client.ExpectInitializeResponseAndCapabilities(t)

	cmdRequest()
	client.ExpectInitializedEvent(t)
	if cmd == "launch" {
		client.ExpectLaunchResponse(t)
	} else if cmd == "attach" {
		client.ExpectAttachResponse(t)
	} else {
		panic("expected launch or attach command")
	}

	client.SetBreakpointsRequest(source, breakpoints)
	client.ExpectSetBreakpointsResponse(t)

	// Skip no-op setExceptionBreakpoints

	client.ConfigurationDoneRequest()
	client.ExpectConfigurationDoneResponse(t)

	// Program automatically continues to breakpoint or completion

	// TODO(polina): See if we can make this more like withTestProcessArgs in proc_test:
	// a single function pointer gets called here and then if it wants to continue it calls
	// client.ContinueRequest/client.ExpectContinueResponse/client.ExpectStoppedEvent
	// (possibly using a helper function).
	for _, onBP := range onBPs {
		client.ExpectStoppedEvent(t)
		onBP.execute()
		if onBP.disconnect {
			client.DisconnectRequestWithKillOption(true)
			if onBP.terminated {
				client.ExpectOutputEventProcessExited(t, 0)
				client.ExpectOutputEventDetaching(t)
			} else {
				client.ExpectOutputEventDetachingKill(t)
			}
			client.ExpectDisconnectResponse(t)
			return
		}
		client.ContinueRequest(1)
		client.ExpectContinueResponse(t)
		// "Continue" is triggered after the response is sent
	}

	if cmd == "launch" { // Let the program run to completion
		client.ExpectTerminatedEvent(t)
	}
	client.DisconnectRequestWithKillOption(true)
	if cmd == "launch" {
		client.ExpectOutputEventProcessExited(t, 0)
		client.ExpectOutputEventDetaching(t)
	} else if cmd == "attach" {
		client.ExpectOutputEventDetachingKill(t)
	}
	client.ExpectDisconnectResponse(t)
}

// runDebugSession is a helper for executing the standard init and shutdown
// sequences for a program that does not stop on entry
// while specifying unique launch criteria via parameters.
func runDebugSession(t *testing.T, client *daptest.Client, cmd string, cmdRequest func(), source string) {
	runDebugSessionWithBPs(t, client, cmd, cmdRequest, source, nil, nil)
}

func TestLaunchDebugRequest(t *testing.T) {
	rescueStderr := os.Stderr
	r, w, _ := os.Pipe()
	os.Stderr = w

	tmpBin := "__tmpBin"
	runTest(t, "increment", func(client *daptest.Client, fixture protest.Fixture) {
		// We reuse the harness that builds, but ignore the built binary,
		// only relying on the source to be built in response to LaunchRequest.
		runDebugSession(t, client, "launch", func() {
			wd, _ := os.Getwd()
			client.LaunchRequestWithArgs(map[string]interface{}{
				"mode": "debug", "program": fixture.Source, "output": filepath.Join(wd, tmpBin)})
		}, fixture.Source)
	})
	// Wait for the test to finish to capture all stderr
	time.Sleep(100 * time.Millisecond)

	w.Close()
	err, _ := ioutil.ReadAll(r)
	t.Log(string(err))
	os.Stderr = rescueStderr

	rmErrRe, _ := regexp.Compile(`could not remove .*\n`)
	rmErr := rmErrRe.FindString(string(err))
	if rmErr != "" {
		// On Windows, a file in use cannot be removed, resulting in "Access is denied".
		// When the process exits, Delve releases the binary by calling
		// BinaryInfo.Close(), but it appears that it is still in use (by Windows?)
		// shortly after. gobuild.Remove has a delay to address this, but
		// to avoid any test flakiness we guard against this failure here as well.
		if runtime.GOOS != "windows" || !strings.Contains(rmErr, "Access is denied") {
			t.Fatalf("Binary removal failure:\n%s\n", rmErr)
		}
	} else {
		// We did not get a removal error, but did we even try to remove before exiting?
		// Confirm that the binary did get removed.
		if _, err := os.Stat(tmpBin); err == nil || os.IsExist(err) {
			t.Fatal("Failed to remove temp binary", tmpBin)
		}
	}
}

// TestLaunchRequestDefaults tests defaults for launch attribute that are explicit in other tests.
func TestLaunchRequestDefaults(t *testing.T) {
	runTest(t, "increment", func(client *daptest.Client, fixture protest.Fixture) {
		runDebugSession(t, client, "launch", func() {
			client.LaunchRequestWithArgs(map[string]interface{}{
				"mode": "" /*"debug" by default*/, "program": fixture.Source, "output": "__mybin"})
		}, fixture.Source)
	})
	runTest(t, "increment", func(client *daptest.Client, fixture protest.Fixture) {
		runDebugSession(t, client, "launch", func() {
			// Use the default output directory.
			client.LaunchRequestWithArgs(map[string]interface{}{
				/*"mode":"debug" by default*/ "program": fixture.Source, "output": "__mybin"})
		}, fixture.Source)
	})
	runTest(t, "increment", func(client *daptest.Client, fixture protest.Fixture) {
		runDebugSession(t, client, "launch", func() {
			// Use the default output directory.
			client.LaunchRequestWithArgs(map[string]interface{}{
				"mode": "debug", "program": fixture.Source})
			// writes to default output dir __debug_bin
		}, fixture.Source)
	})

	// if noDebug is not a bool, behave as if it is the default value (false).
	runTest(t, "increment", func(client *daptest.Client, fixture protest.Fixture) {
		runDebugSession(t, client, "launch", func() {
			client.LaunchRequestWithArgs(map[string]interface{}{
				"mode": "debug", "program": fixture.Source, "noDebug": "true"})
		}, fixture.Source)
	})
}

func TestLaunchRequestNoDebug_GoodStatus(t *testing.T) {
	runTest(t, "increment", func(client *daptest.Client, fixture protest.Fixture) {
		runNoDebugDebugSession(t, client, func() {
			client.LaunchRequestWithArgs(map[string]interface{}{
				"noDebug": true,
				"mode":    "debug",
				"program": fixture.Source,
				"output":  cleanExeName("__mybin")})
		}, fixture.Source, []int{8}, 0)
	})
}

func TestLaunchRequestNoDebug_BadStatus(t *testing.T) {
	runTest(t, "issue1101", func(client *daptest.Client, fixture protest.Fixture) {
		runNoDebugDebugSession(t, client, func() {
			client.LaunchRequestWithArgs(map[string]interface{}{
				"noDebug": true,
				"mode":    "debug",
				"program": fixture.Source,
				"output":  cleanExeName("__mybin")})
		}, fixture.Source, []int{8}, 2)
	})
}

// runNoDebugDebugSession tests the session started with noDebug=true runs uninterrupted
// even when breakpoint is set.
func runNoDebugDebugSession(t *testing.T, client *daptest.Client, cmdRequest func(), source string, breakpoints []int, status int) {
	client.InitializeRequest()
	client.ExpectInitializeResponseAndCapabilities(t)

	cmdRequest()
	// no initialized event.
	// noDebug mode applies only to "launch" requests.
	client.ExpectLaunchResponse(t)

	client.ExpectOutputEventProcessExited(t, status)
	client.ExpectTerminatedEvent(t)
	client.DisconnectRequestWithKillOption(true)
	client.ExpectDisconnectResponse(t)
}

func TestLaunchTestRequest(t *testing.T) {
	runTest(t, "increment", func(client *daptest.Client, fixture protest.Fixture) {
		runDebugSession(t, client, "launch", func() {
			// We reuse the harness that builds, but ignore the built binary,
			// only relying on the source to be built in response to LaunchRequest.
			fixtures := protest.FindFixturesDir()
			testdir, _ := filepath.Abs(filepath.Join(fixtures, "buildtest"))
			client.LaunchRequestWithArgs(map[string]interface{}{
				"mode": "test", "program": testdir, "output": "__mytestdir"})
		}, fixture.Source)
	})
}

// Tests that 'args' from LaunchRequest are parsed and passed to the target
// program. The target program exits without an error on success, and
// panics on error, causing an unexpected StoppedEvent instead of
// Terminated Event.
func TestLaunchRequestWithArgs(t *testing.T) {
	runTest(t, "testargs", func(client *daptest.Client, fixture protest.Fixture) {
		runDebugSession(t, client, "launch", func() {
			client.LaunchRequestWithArgs(map[string]interface{}{
				"mode": "exec", "program": fixture.Path,
				"args": []string{"test", "pass flag"}})
		}, fixture.Source)
	})
}

// Tests that 'buildFlags' from LaunchRequest are parsed and passed to the
// compiler. The target program exits without an error on success, and
// panics on error, causing an unexpected StoppedEvent instead of
// TerminatedEvent.
func TestLaunchRequestWithBuildFlags(t *testing.T) {
	runTest(t, "buildflagtest", func(client *daptest.Client, fixture protest.Fixture) {
		runDebugSession(t, client, "launch", func() {
			// We reuse the harness that builds, but ignore the built binary,
			// only relying on the source to be built in response to LaunchRequest.
			client.LaunchRequestWithArgs(map[string]interface{}{
				"mode": "debug", "program": fixture.Source, "output": "__mybin",
				"buildFlags": "-ldflags '-X main.Hello=World'"})
		}, fixture.Source)
	})
}

func TestAttachRequest(t *testing.T) {
	if runtime.GOOS == "freebsd" {
		t.SkipNow()
	}
	if runtime.GOOS == "windows" {
		t.Skip("test skipped on windows, see https://delve.beta.teamcity.com/project/Delve_windows for details")
	}
	runTest(t, "loopprog", func(client *daptest.Client, fixture protest.Fixture) {
		// Start the program to attach to
		cmd := execFixture(t, fixture)

		runDebugSessionWithBPs(t, client, "attach",
			// Attach
			func() {
				client.AttachRequest(map[string]interface{}{
					/*"mode": "local" by default*/ "processId": cmd.Process.Pid, "stopOnEntry": false})
			},
			// Set breakpoints
			fixture.Source, []int{8},
			[]onBreakpoint{{
				// Stop at line 8
				execute: func() {
					checkStop(t, client, 1, "main.loop", 8)
					client.VariablesRequest(1001) // Locals
					locals := client.ExpectVariablesResponse(t)
					checkChildren(t, locals, "Locals", 1)
					checkVarRegex(t, locals, 0, "i", "i", "[0-9]+", "int", noChildren)
				},
				disconnect: true,
			}})
	})
}

func TestPauseAndContinue(t *testing.T) {
	runTest(t, "loopprog", func(client *daptest.Client, fixture protest.Fixture) {
		runDebugSessionWithBPs(t, client, "launch",
			// Launch
			func() {
				client.LaunchRequest("exec", fixture.Path, !stopOnEntry)
			},
			// Set breakpoints
			fixture.Source, []int{6},
			[]onBreakpoint{{
				execute: func() {
					verifyStopLocation(t, client, 1, "main.loop", 6)

					// Continue resumes all goroutines, so thread id is ignored
					client.ContinueRequest(12345)
					client.ExpectContinueResponse(t)

					time.Sleep(time.Second)

					// Halt pauses all goroutines, so thread id is ignored
					client.PauseRequest(56789)
					// Since we are in async mode while running, we might receive next two messages in either order.
					for i := 0; i < 2; i++ {
						msg := client.ExpectMessage(t)
						switch m := msg.(type) {
						case *dap.StoppedEvent:
							if m.Body.Reason != "pause" || m.Body.ThreadId != 0 && m.Body.ThreadId != 1 {
								t.Errorf("\ngot %#v\nwant ThreadId=0/1 Reason='pause'", m)
							}
						case *dap.PauseResponse:
						default:
							t.Fatalf("got %#v, want StoppedEvent or PauseResponse", m)
						}
					}

					// Pause will be a no-op at a pause: there will be no additional stopped events
					client.PauseRequest(1)
					client.ExpectPauseResponse(t)
				},
				// The program has an infinite loop, so we must kill it by disconnecting.
				disconnect: true,
			}})
	})
}

func TestUnupportedCommandResponses(t *testing.T) {
	var got *dap.ErrorResponse
	runTest(t, "increment", func(client *daptest.Client, fixture protest.Fixture) {
		seqCnt := 1
		expectUnsupportedCommand := func(cmd string) {
			t.Helper()
			got = client.ExpectUnsupportedCommandErrorResponse(t)
			if got.RequestSeq != seqCnt || got.Command != cmd {
				t.Errorf("\ngot  %#v\nwant RequestSeq=%d Command=%s", got, seqCnt, cmd)
			}
			seqCnt++
		}

		client.RestartFrameRequest()
		expectUnsupportedCommand("restartFrame")

		client.GotoRequest()
		expectUnsupportedCommand("goto")

		client.SourceRequest()
		expectUnsupportedCommand("source")

		client.TerminateThreadsRequest()
		expectUnsupportedCommand("terminateThreads")

		client.StepInTargetsRequest()
		expectUnsupportedCommand("stepInTargets")

		client.GotoTargetsRequest()
		expectUnsupportedCommand("gotoTargets")

		client.CompletionsRequest()
		expectUnsupportedCommand("completions")

		client.DataBreakpointInfoRequest()
		expectUnsupportedCommand("dataBreakpointInfo")

		client.SetDataBreakpointsRequest()
		expectUnsupportedCommand("setDataBreakpoints")

		client.BreakpointLocationsRequest()
		expectUnsupportedCommand("breakpointLocations")

		client.ModulesRequest()
		expectUnsupportedCommand("modules")
	})
}

type helperForSetVariable struct {
	t *testing.T
	c *daptest.Client
}

func (h *helperForSetVariable) expectSetVariableAndStop(ref int, name, value string) {
	h.t.Helper()
	h.expectSetVariable0(ref, name, value, true)
}
func (h *helperForSetVariable) expectSetVariable(ref int, name, value string) {
	h.t.Helper()
	h.expectSetVariable0(ref, name, value, false)
}

func (h *helperForSetVariable) failSetVariable(ref int, name, value, wantErrInfo string) {
	h.t.Helper()
	h.failSetVariable0(ref, name, value, wantErrInfo, false)
}

func (h *helperForSetVariable) failSetVariableAndStop(ref int, name, value, wantErrInfo string) {
	h.t.Helper()
	h.failSetVariable0(ref, name, value, wantErrInfo, true)
}

func (h *helperForSetVariable) evaluate(expr, want string, hasRef bool) {
	h.t.Helper()
	h.c.EvaluateRequest(expr, 1000, "whatever")
	got := h.c.ExpectEvaluateResponse(h.t)
	checkEval(h.t, got, want, hasRef)
}

func (h *helperForSetVariable) evaluateRegex(expr, want string, hasRef bool) {
	h.t.Helper()
	h.c.EvaluateRequest(expr, 1000, "whatever")
	got := h.c.ExpectEvaluateResponse(h.t)
	checkEvalRegex(h.t, got, want, hasRef)
}

func (h *helperForSetVariable) expectSetVariable0(ref int, name, value string, wantStop bool) {
	h.t.Helper()

	h.c.SetVariableRequest(ref, name, value)
	if wantStop {
		h.c.ExpectStoppedEvent(h.t)
	}
	if got, want := h.c.ExpectSetVariableResponse(h.t), value; got.Success != true || got.Body.Value != want {
		h.t.Errorf("SetVariableRequest(%v, %v)=%#v, want {Success=true, Body.Value=%q", name, value, got, want)
	}
}

func (h *helperForSetVariable) failSetVariable0(ref int, name, value, wantErrInfo string, wantStop bool) {
	h.t.Helper()

	h.c.SetVariableRequest(ref, name, value)
	if wantStop {
		h.c.ExpectStoppedEvent(h.t)
	}
	resp := h.c.ExpectErrorResponse(h.t)
	if got := resp.Body.Error.Format; !strings.Contains(got, wantErrInfo) {
		h.t.Errorf("got %#v, want error string containing %v", got, wantErrInfo)
	}
}

func (h *helperForSetVariable) variables(ref int) *dap.VariablesResponse {
	h.t.Helper()
	h.c.VariablesRequest(ref)
	return h.c.ExpectVariablesResponse(h.t)
}

// TestSetVariable tests SetVariable features that do not need function call support.
func TestSetVariable(t *testing.T) {
	runTest(t, "testvariables", func(client *daptest.Client, fixture protest.Fixture) {
		runDebugSessionWithBPs(t, client, "launch",
			func() {
				client.LaunchRequestWithArgs(map[string]interface{}{
					"mode": "exec", "program": fixture.Path, "showGlobalVariables": true,
				})
			},
			fixture.Source, []int{}, // breakpoints are set within the program.
			[]onBreakpoint{{
				execute: func() {
					tester := &helperForSetVariable{t, client}

					startLineno := 66 // after runtime.Breakpoint
					if runtime.GOOS == "windows" && goversion.VersionAfterOrEqual(runtime.Version(), 1, 15) {
						// Go1.15 on windows inserts a NOP after the call to
						// runtime.Breakpoint and marks it same line as the
						// runtime.Breakpoint call, making this flaky, so skip the line check.
						startLineno = -1
					}

					checkStop(t, client, 1, "main.foobar", startLineno)

					// Args of foobar(baz string, bar FooBar)
					args := tester.variables(1000)

					checkVarExact(t, args, 1, "bar", "bar", `main.FooBar {Baz: 10, Bur: "lorem"}`, "main.FooBar", hasChildren)
					tester.failSetVariable(1000, "bar", `main.FooBar {Baz: 42, Bur: "ipsum"}`, "*ast.CompositeLit not implemented")

					// Nested field.
					barRef := checkVarExact(t, args, 1, "bar", "bar", `main.FooBar {Baz: 10, Bur: "lorem"}`, "main.FooBar", hasChildren)
					tester.expectSetVariable(barRef, "Baz", "42")
					tester.evaluate("bar", `main.FooBar {Baz: 42, Bur: "lorem"}`, hasChildren)

					tester.failSetVariable(barRef, "Baz", `"string"`, "can not convert")

					// Local variables
					locals := tester.variables(1001)

					// int
					checkVarExact(t, locals, -1, "a2", "a2", "6", "int", noChildren)
					tester.expectSetVariable(1001, "a2", "42")
					tester.evaluate("a2", "42", noChildren)

					tester.failSetVariable(1001, "a2", "false", "can not convert")

					// float
					checkVarExact(t, locals, -1, "a3", "a3", "7.23", "float64", noChildren)
					tester.expectSetVariable(1001, "a3", "-0.1")
					tester.evaluate("a3", "-0.1", noChildren)

					// array of int
					a4Ref := checkVarExact(t, locals, -1, "a4", "a4", "[2]int [1,2]", "[2]int", hasChildren)
					tester.expectSetVariable(a4Ref, "[1]", "-7")
					tester.evaluate("a4", "[2]int [1,-7]", hasChildren)

					tester.failSetVariable(1001, "a4", "[2]int{3, 4}", "not implemented")

					// slice of int
					a5Ref := checkVarExact(t, locals, -1, "a5", "a5", "[]int len: 5, cap: 5, [1,2,3,4,5]", "[]int", hasChildren)
					tester.expectSetVariable(a5Ref, "[3]", "100")
					tester.evaluate("a5", "[]int len: 5, cap: 5, [1,2,3,100,5]", hasChildren)

					// composite literal and its nested fields.
					a7Ref := checkVarExact(t, locals, -1, "a7", "a7", `*main.FooBar {Baz: 5, Bur: "strum"}`, "*main.FooBar", hasChildren)
					a7Val := tester.variables(a7Ref)
					a7ValRef := checkVarExact(t, a7Val, -1, "", "(*a7)", `main.FooBar {Baz: 5, Bur: "strum"}`, "main.FooBar", hasChildren)
					tester.expectSetVariable(a7ValRef, "Baz", "7")
					tester.evaluate("(*a7)", `main.FooBar {Baz: 7, Bur: "strum"}`, hasChildren)

					// pointer
					checkVarExact(t, locals, -1, "a9", "a9", `*main.FooBar nil`, "*main.FooBar", noChildren)
					tester.expectSetVariable(1001, "a9", "&a6")
					tester.evaluate("a9", `*main.FooBar {Baz: 8, Bur: "word"}`, hasChildren)

					// slice of pointers
					a13Ref := checkVarExact(t, locals, -1, "a13", "a13", `[]*main.FooBar len: 3, cap: 3, [*{Baz: 6, Bur: "f"},*{Baz: 7, Bur: "g"},*{Baz: 8, Bur: "h"}]`, "[]*main.FooBar", hasChildren)
					a13 := tester.variables(a13Ref)
					a13c0Ref := checkVarExact(t, a13, -1, "[0]", "a13[0]", `*main.FooBar {Baz: 6, Bur: "f"}`, "*main.FooBar", hasChildren)
					a13c0 := tester.variables(a13c0Ref)
					a13c0valRef := checkVarExact(t, a13c0, -1, "", "(*a13[0])", `main.FooBar {Baz: 6, Bur: "f"}`, "main.FooBar", hasChildren)
					tester.expectSetVariable(a13c0valRef, "Baz", "777")
					tester.evaluate("a13[0]", `*main.FooBar {Baz: 777, Bur: "f"}`, hasChildren)

					// complex
					tester.evaluate("c64", `(1 + 2i)`, hasChildren)
					tester.expectSetVariable(1001, "c64", "(2 + 3i)")
					tester.evaluate("c64", `(2 + 3i)`, hasChildren)
					// note: complex's real, imaginary part can't be directly mutable.

					//
					// Global variables
					//    p1 = 10
					client.VariablesRequest(1002)
					globals := client.ExpectVariablesResponse(t)

					checkVarExact(t, globals, -1, "p1", "main.p1", "10", "int", noChildren)
					tester.expectSetVariable(1002, "p1", "-10")
					tester.evaluate("p1", "-10", noChildren)
					tester.failSetVariable(1002, "p1", "0.1", "can not convert")
				},
				disconnect: true,
			}})
	})

	runTest(t, "testvariables2", func(client *daptest.Client, fixture protest.Fixture) {
		runDebugSessionWithBPs(t, client, "launch",
			func() {
				client.LaunchRequestWithArgs(map[string]interface{}{
					"mode": "exec", "program": fixture.Path, "showGlobalVariables": true,
				})
			},
			fixture.Source, []int{}, // breakpoints are set within the program.
			[]onBreakpoint{{
				execute: func() {
					tester := &helperForSetVariable{t, client}

					startLineno := 358 // after runtime.Breakpoint
					if runtime.GOOS == "windows" && goversion.VersionAfterOrEqual(runtime.Version(), 1, 15) {
						startLineno = -1
					}

					checkStop(t, client, 1, "main.main", startLineno)
					locals := tester.variables(1001)

					// channel
					tester.evaluate("chnil", "chan int nil", noChildren)
					tester.expectSetVariable(1001, "chnil", "ch1")
					tester.evaluate("chnil", "chan int 4/11", hasChildren)

					// func
					tester.evaluate("fn2", "nil", noChildren)
					tester.expectSetVariable(1001, "fn2", "fn1")
					tester.evaluate("fn2", "main.afunc", noChildren)

					// interface
					tester.evaluate("ifacenil", "interface {} nil", noChildren)
					tester.expectSetVariable(1001, "ifacenil", "iface1")
					tester.evaluate("ifacenil", "interface {}(*main.astruct) *{A: 1, B: 2}", hasChildren)

					// interface.(data)
					iface1Ref := checkVarExact(t, locals, -1, "iface1", "iface1", "interface {}(*main.astruct) *{A: 1, B: 2}", "interface {}", hasChildren)
					iface1 := tester.variables(iface1Ref)
					iface1DataRef := checkVarExact(t, iface1, -1, "data", "iface1.(data)", "*main.astruct {A: 1, B: 2}", "*main.astruct", hasChildren)
					iface1Data := tester.variables(iface1DataRef)
					iface1DataValueRef := checkVarExact(t, iface1Data, -1, "", "(*iface1.(data))", "main.astruct {A: 1, B: 2}", "main.astruct", hasChildren)
					tester.expectSetVariable(iface1DataValueRef, "A", "2021")
					tester.evaluate("iface1", "interface {}(*main.astruct) *{A: 2021, B: 2}", hasChildren)

					// map: string -> struct
					tester.evaluate(`m1["Malone"]`, "main.astruct {A: 2, B: 3}", hasChildren)
					m1Ref := checkVarRegex(t, locals, -1, "m1", "m1", `.*map\[string\]main\.astruct.*`, `map\[string\]main\.astruct`, hasChildren)
					m1 := tester.variables(m1Ref)
					elem1 := m1.Body.Variables[0]
					tester.expectSetVariable(elem1.VariablesReference, "A", "-9999")
					tester.expectSetVariable(elem1.VariablesReference, "B", "10000")
					tester.evaluate(elem1.EvaluateName, "main.astruct {A: -9999, B: 10000}", hasChildren)

					// map: struct -> int
					m3Ref := checkVarExact(t, locals, -1, "m3", "m3", "map[main.astruct]int [{A: 1, B: 1}: 42, {A: 2, B: 2}: 43, ]", "map[main.astruct]int", hasChildren)
					tester.expectSetVariable(m3Ref, "main.astruct {A: 1, B: 1}", "8888")
					// note: updating keys is possible, but let's not promise anything.
					tester.evaluateRegex("m3", `.*\[\{A: 1, B: 1\}: 8888,.*`, hasChildren)

					// map: struct -> struct
					m4Ref := checkVarRegex(t, locals, -1, "m4", "m4", `map\[main\.astruct]main\.astruct.*\[\{A: 1, B: 1\}: \{A: 11, B: 11\}.*`, `map\[main\.astruct\]main\.astruct`, hasChildren)
					m4 := tester.variables(m4Ref)
					m4Val1Ref := checkVarRegex(t, m4, -1, "[val 0]", `.*0x[0-9a-f]+.*`, `main.astruct.*`, `main\.astruct`, hasChildren)
					tester.expectSetVariable(m4Val1Ref, "A", "-9999")
					tester.evaluateRegex("m4", `.*A: -9999,.*`, hasChildren)

					// unsigned pointer
					checkVarRegex(t, locals, -1, "up1", "up1", `unsafe\.Pointer\(0x[0-9a-f]+\)`, "unsafe.Pointer", noChildren)
					tester.expectSetVariable(1001, "up1", "unsafe.Pointer(0x0)")
					tester.evaluate("up1", "unsafe.Pointer(0x0)", noChildren)

					// val := A{val: 1}
					valRef := checkVarExact(t, locals, -1, "val", "val", `main.A {val: 1}`, "main.A", hasChildren)
					tester.expectSetVariable(valRef, "val", "3")
					tester.evaluate("val", `main.A {val: 3}`, hasChildren)
				},
				disconnect: true,
			}})
	})
}

// TestSetVariableWithCall tests SetVariable features that do not depend on function calls support.
func TestSetVariableWithCall(t *testing.T) {
	protest.MustSupportFunctionCalls(t, testBackend)

	runTest(t, "testvariables", func(client *daptest.Client, fixture protest.Fixture) {
		runDebugSessionWithBPs(t, client, "launch",
			func() {
				client.LaunchRequestWithArgs(map[string]interface{}{
					"mode": "exec", "program": fixture.Path, "showGlobalVariables": true,
				})
			},
			fixture.Source, []int{66, 67},
			[]onBreakpoint{{
				execute: func() {
					tester := &helperForSetVariable{t, client}

					startLineno := 66
					if runtime.GOOS == "windows" && goversion.VersionAfterOrEqual(runtime.Version(), 1, 15) {
						// Go1.15 on windows inserts a NOP after the call to
						// runtime.Breakpoint and marks it same line as the
						// runtime.Breakpoint call, making this flaky, so skip the line check.
						startLineno = -1
					}

					checkStop(t, client, 1, "main.foobar", startLineno)

					// Args of foobar(baz string, bar FooBar)
					args := tester.variables(1000)

					checkVarExact(t, args, 0, "baz", "baz", `"bazburzum"`, "string", noChildren)
					tester.expectSetVariable(1000, "baz", `"BazBurZum"`)
					tester.evaluate("baz", `"BazBurZum"`, noChildren)

					args = tester.variables(1000)
					barRef := checkVarExact(t, args, 1, "bar", "bar", `main.FooBar {Baz: 10, Bur: "lorem"}`, "main.FooBar", hasChildren)
					tester.expectSetVariable(barRef, "Bur", `"ipsum"`)
					tester.evaluate("bar", `main.FooBar {Baz: 10, Bur: "ipsum"}`, hasChildren)

					// Local variables
					locals := tester.variables(1001)

					checkVarExact(t, locals, -1, "a1", "a1", `"foofoofoofoofoofoo"`, "string", noChildren)
					tester.expectSetVariable(1001, "a1", `"barbarbar"`)
					tester.evaluate("a1", `"barbarbar"`, noChildren)

					a6Ref := checkVarExact(t, locals, -1, "a6", "a6", `main.FooBar {Baz: 8, Bur: "word"}`, "main.FooBar", hasChildren)
					tester.failSetVariable(a6Ref, "Bur", "false", "can not convert")

					tester.expectSetVariable(a6Ref, "Bur", `"sentence"`)
					tester.evaluate("a6", `main.FooBar {Baz: 8, Bur: "sentence"}`, hasChildren)
				},
			}, {
				// Stop at second breakpoint and set a1.
				execute: func() {
					tester := &helperForSetVariable{t, client}

					checkStop(t, client, 1, "main.barfoo", -1)
					// Test: set string 'a1' in main.barfoo.
					// This shouldn't affect 'a1' in main.foobar - we will check that in the next breakpoint.
					locals := tester.variables(1001)
					checkVarExact(t, locals, -1, "a1", "a1", `"bur"`, "string", noChildren)
					tester.expectSetVariable(1001, "a1", `"fur"`)
					tester.evaluate("a1", `"fur"`, noChildren)
					// We will check a1 in main.foobar isn't affected from the next breakpoint.

					client.StackTraceRequest(1, 1, 20)
					res := client.ExpectStackTraceResponse(t)
					if len(res.Body.StackFrames) < 1 {
						t.Fatalf("stack trace response = %#v, wanted at least one stack frame", res)
					}
					outerFrame := res.Body.StackFrames[0].Id
					client.EvaluateRequest("a1", outerFrame, "whatever_context")
					evalRes := client.ExpectEvaluateResponse(t)
					checkEval(t, evalRes, `"barbarbar"`, noChildren)
				},
				disconnect: true,
			}})
	})

	runTest(t, "fncall", func(client *daptest.Client, fixture protest.Fixture) {
		runDebugSessionWithBPs(t, client, "launch",
			func() {
				client.LaunchRequestWithArgs(map[string]interface{}{
					"mode": "exec", "program": fixture.Path, "showGlobalVariables": true,
				})
			},
			fixture.Source, []int{}, // breakpoints are set within the program.
			[]onBreakpoint{{
				// Stop at second breakpoint and set a1.
				execute: func() {
					tester := &helperForSetVariable{t, client}

					checkStop(t, client, 1, "main.main", 197)

					_ = tester.variables(1001)

					// successful variable set using a function call.
					tester.expectSetVariable(1001, "str", `callstacktrace()`)
					tester.evaluateRegex("str", `.*in main.callstacktrace at.*`, noChildren)

					tester.failSetVariableAndStop(1001, "str", `callpanic()`, `callpanic panicked`)
					checkStop(t, client, 1, "main.main", 197)

					// breakpoint during a function call.
					tester.failSetVariableAndStop(1001, "str", `callbreak()`, "call stopped")

					// TODO(hyangah): continue after this causes runtime error while resuming
					// unfinished injected call.
					//   runtime error: can not convert %!s(<nil>) constant to string
					// This can be reproducible with dlv cli. (`call str = callbreak(); continue`)
				},
				disconnect: true,
			}})
	})
}

func TestOptionalNotYetImplementedResponses(t *testing.T) {
	var got *dap.ErrorResponse
	runTest(t, "increment", func(client *daptest.Client, fixture protest.Fixture) {
		seqCnt := 1
		expectNotYetImplemented := func(cmd string) {
			t.Helper()
			got = client.ExpectNotYetImplementedErrorResponse(t)
			if got.RequestSeq != seqCnt || got.Command != cmd {
				t.Errorf("\ngot  %#v\nwant RequestSeq=%d Command=%s", got, seqCnt, cmd)
			}
			seqCnt++
		}

		client.TerminateRequest()
		expectNotYetImplemented("terminate")

		client.RestartRequest()
		expectNotYetImplemented("restart")

		client.StepBackRequest()
		expectNotYetImplemented("stepBack")

		client.ReverseContinueRequest()
		expectNotYetImplemented("reverseContinue")

		client.SetExpressionRequest()
		expectNotYetImplemented("setExpression")

		client.LoadedSourcesRequest()
		expectNotYetImplemented("loadedSources")

		client.ReadMemoryRequest()
		expectNotYetImplemented("readMemory")

		client.DisassembleRequest()
		expectNotYetImplemented("disassemble")

		client.CancelRequest()
		expectNotYetImplemented("cancel")
	})
}

func TestBadLaunchRequests(t *testing.T) {
	runTest(t, "increment", func(client *daptest.Client, fixture protest.Fixture) {
		seqCnt := 1
		checkFailedToLaunch := func(response *dap.ErrorResponse) {
			t.Helper()
			if response.RequestSeq != seqCnt {
				t.Errorf("RequestSeq got %d, want %d", seqCnt, response.RequestSeq)
			}
			if response.Command != "launch" {
				t.Errorf("Command got %q, want \"launch\"", response.Command)
			}
			if response.Message != "Failed to launch" {
				t.Errorf("Message got %q, want \"Failed to launch\"", response.Message)
			}
			if response.Body.Error.Id != 3000 {
				t.Errorf("Id got %d, want 3000", response.Body.Error.Id)
			}
			seqCnt++
		}

		checkFailedToLaunchWithMessage := func(response *dap.ErrorResponse, errmsg string) {
			t.Helper()
			checkFailedToLaunch(response)
			if response.Body.Error.Format != errmsg {
				t.Errorf("\ngot  %q\nwant %q", response.Body.Error.Format, errmsg)
			}
		}

		// Test for the DAP-specific detailed error message.
		client.LaunchRequest("exec", "", stopOnEntry)
		checkFailedToLaunchWithMessage(client.ExpectInvisibleErrorResponse(t),
			"Failed to launch: The program attribute is missing in debug configuration.")

		// Bad "program"
		client.LaunchRequestWithArgs(map[string]interface{}{"mode": "debug", "program": 12345})
		checkFailedToLaunchWithMessage(client.ExpectInvisibleErrorResponse(t),
			"Failed to launch: The program attribute is missing in debug configuration.")

		client.LaunchRequestWithArgs(map[string]interface{}{"mode": "debug", "program": nil})
		checkFailedToLaunchWithMessage(client.ExpectInvisibleErrorResponse(t),
			"Failed to launch: The program attribute is missing in debug configuration.")

		client.LaunchRequestWithArgs(map[string]interface{}{"mode": "debug"})
		checkFailedToLaunchWithMessage(client.ExpectInvisibleErrorResponse(t),
			"Failed to launch: The program attribute is missing in debug configuration.")

		// Bad "mode"
		client.LaunchRequest("remote", fixture.Path, stopOnEntry)
		checkFailedToLaunchWithMessage(client.ExpectInvisibleErrorResponse(t),
			"Failed to launch: Unsupported 'mode' value \"remote\" in debug configuration.")

		client.LaunchRequest("notamode", fixture.Path, stopOnEntry)
		checkFailedToLaunchWithMessage(client.ExpectInvisibleErrorResponse(t),
			"Failed to launch: Unsupported 'mode' value \"notamode\" in debug configuration.")

		client.LaunchRequestWithArgs(map[string]interface{}{"mode": 12345, "program": fixture.Path})
		checkFailedToLaunchWithMessage(client.ExpectInvisibleErrorResponse(t),
			"Failed to launch: Unsupported 'mode' value %!q(float64=12345) in debug configuration.")

		client.LaunchRequestWithArgs(map[string]interface{}{"mode": ""}) // empty mode defaults to "debug" (not an error)
		checkFailedToLaunchWithMessage(client.ExpectInvisibleErrorResponse(t),
			"Failed to launch: The program attribute is missing in debug configuration.")

		client.LaunchRequestWithArgs(map[string]interface{}{}) // missing mode defaults to "debug" (not an error)
		checkFailedToLaunchWithMessage(client.ExpectInvisibleErrorResponse(t),
			"Failed to launch: The program attribute is missing in debug configuration.")

		// Bad "args"
		client.LaunchRequestWithArgs(map[string]interface{}{"mode": "exec", "program": fixture.Path, "args": nil})
		checkFailedToLaunchWithMessage(client.ExpectInvisibleErrorResponse(t),
			"Failed to launch: 'args' attribute '<nil>' in debug configuration is not an array.")

		client.LaunchRequestWithArgs(map[string]interface{}{"mode": "exec", "program": fixture.Path, "args": 12345})
		checkFailedToLaunchWithMessage(client.ExpectInvisibleErrorResponse(t),
			"Failed to launch: 'args' attribute '12345' in debug configuration is not an array.")

		client.LaunchRequestWithArgs(map[string]interface{}{"mode": "exec", "program": fixture.Path, "args": []int{1, 2}})
		checkFailedToLaunchWithMessage(client.ExpectInvisibleErrorResponse(t),
			"Failed to launch: value '1' in 'args' attribute in debug configuration is not a string.")

		// Bad "buildFlags"
		client.LaunchRequestWithArgs(map[string]interface{}{"mode": "debug", "program": fixture.Source, "buildFlags": 123})
		checkFailedToLaunchWithMessage(client.ExpectInvisibleErrorResponse(t),
			"Failed to launch: 'buildFlags' attribute '123' in debug configuration is not a string.")

		client.LaunchRequestWithArgs(map[string]interface{}{"mode": "debug", "program": fixture.Source, "substitutePath": 123})
		checkFailedToLaunchWithMessage(client.ExpectInvisibleErrorResponse(t),
			"Failed to launch: 'substitutePath' attribute '123' in debug configuration is not a []{'from': string, 'to': string}")

		client.LaunchRequestWithArgs(map[string]interface{}{"mode": "debug", "program": fixture.Source, "substitutePath": []interface{}{123}})
		checkFailedToLaunchWithMessage(client.ExpectInvisibleErrorResponse(t),
			"Failed to launch: 'substitutePath' attribute '[123]' in debug configuration is not a []{'from': string, 'to': string}")

		client.LaunchRequestWithArgs(map[string]interface{}{"mode": "debug", "program": fixture.Source, "substitutePath": []interface{}{map[string]interface{}{"to": "path2"}}})
		checkFailedToLaunchWithMessage(client.ExpectInvisibleErrorResponse(t),
			"Failed to launch: 'substitutePath' attribute '[map[to:path2]]' in debug configuration is not a []{'from': string, 'to': string}")

		client.LaunchRequestWithArgs(map[string]interface{}{"mode": "debug", "program": fixture.Source, "substitutePath": []interface{}{map[string]interface{}{"from": "path1", "to": 123}}})
		checkFailedToLaunchWithMessage(client.ExpectInvisibleErrorResponse(t),
			"Failed to launch: 'substitutePath' attribute '[map[from:path1 to:123]]' in debug configuration is not a []{'from': string, 'to': string}")
		client.LaunchRequestWithArgs(map[string]interface{}{"mode": "debug", "program": fixture.Source, "cwd": 123})
		checkFailedToLaunchWithMessage(client.ExpectErrorResponse(t),
			"Failed to launch: 'cwd' attribute '123' in debug configuration is not a string.")

		// Skip detailed message checks for potentially different OS-specific errors.
		client.LaunchRequest("exec", fixture.Path+"_does_not_exist", stopOnEntry)
		checkFailedToLaunch(client.ExpectInvisibleErrorResponse(t)) // No such file or directory

		client.LaunchRequest("debug", fixture.Path+"_does_not_exist", stopOnEntry)
		oe := client.ExpectOutputEvent(t)
		if !strings.HasPrefix(oe.Body.Output, "Build Error: ") || oe.Body.Category != "stderr" {
			t.Errorf("got %#v, want Category=\"stderr\" Output=\"Build Error: ...\"", oe)
		}
		checkFailedToLaunch(client.ExpectInvisibleErrorResponse(t))

		client.LaunchRequest("" /*debug by default*/, fixture.Path+"_does_not_exist", stopOnEntry)
		oe = client.ExpectOutputEvent(t)
		if !strings.HasPrefix(oe.Body.Output, "Build Error: ") || oe.Body.Category != "stderr" {
			t.Errorf("got %#v, want Category=\"stderr\" Output=\"Build Error: ...\"", oe)
		}
		checkFailedToLaunch(client.ExpectInvisibleErrorResponse(t))

		client.LaunchRequest("exec", fixture.Source, stopOnEntry)
		checkFailedToLaunch(client.ExpectInvisibleErrorResponse(t)) // Not an executable

		client.LaunchRequestWithArgs(map[string]interface{}{"mode": "debug", "program": fixture.Source, "buildFlags": "-bad -flags"})
		oe = client.ExpectOutputEvent(t)
		if !strings.HasPrefix(oe.Body.Output, "Build Error: ") || oe.Body.Category != "stderr" {
			t.Errorf("got %#v, want Category=\"stderr\" Output=\"Build Error: ...\"", oe)
		}
		checkFailedToLaunchWithMessage(client.ExpectInvisibleErrorResponse(t), "Failed to launch: Build error: Check the debug console for details.")
		client.LaunchRequestWithArgs(map[string]interface{}{"mode": "debug", "program": fixture.Source, "noDebug": true, "buildFlags": "-bad -flags"})
		oe = client.ExpectOutputEvent(t)
		if !strings.HasPrefix(oe.Body.Output, "Build Error: ") || oe.Body.Category != "stderr" {
			t.Errorf("got %#v, want Category=\"stderr\" Output=\"Build Error: ...\"", oe)
		}
		checkFailedToLaunchWithMessage(client.ExpectInvisibleErrorResponse(t), "Failed to launch: Build error: Check the debug console for details.")

		// Bad "wd".
		client.LaunchRequestWithArgs(map[string]interface{}{"mode": "debug", "program": fixture.Source, "noDebug": false, "cwd": "dir/invalid"})
		checkFailedToLaunch(client.ExpectErrorResponse(t)) // invalid directory, the error message is system-dependent.
		client.LaunchRequestWithArgs(map[string]interface{}{"mode": "debug", "program": fixture.Source, "noDebug": true, "cwd": "dir/invalid"})
		checkFailedToLaunch(client.ExpectErrorResponse(t)) // invalid directory, the error message is system-dependent.

		// We failed to launch the program. Make sure shutdown still works.
		client.DisconnectRequest()
		dresp := client.ExpectDisconnectResponse(t)
		if dresp.RequestSeq != seqCnt {
			t.Errorf("got %#v, want RequestSeq=%d", dresp, seqCnt)
		}
	})
}

func TestBadAttachRequest(t *testing.T) {
	runTest(t, "loopprog", func(client *daptest.Client, fixture protest.Fixture) {
		seqCnt := 1
		checkFailedToAttach := func(response *dap.ErrorResponse) {
			t.Helper()
			if response.RequestSeq != seqCnt {
				t.Errorf("RequestSeq got %d, want %d", seqCnt, response.RequestSeq)
			}
			if response.Command != "attach" {
				t.Errorf("Command got %q, want \"attach\"", response.Command)
			}
			if response.Message != "Failed to attach" {
				t.Errorf("Message got %q, want \"Failed to attach\"", response.Message)
			}
			if response.Body.Error.Id != 3001 {
				t.Errorf("Id got %d, want 3001", response.Body.Error.Id)
			}
			seqCnt++
		}

		checkFailedToAttachWithMessage := func(response *dap.ErrorResponse, errmsg string) {
			t.Helper()
			checkFailedToAttach(response)
			if response.Body.Error.Format != errmsg {
				t.Errorf("\ngot  %q\nwant %q", response.Body.Error.Format, errmsg)
			}
		}

		// Bad "mode"
		client.AttachRequest(map[string]interface{}{"mode": "remote"})
		checkFailedToAttachWithMessage(client.ExpectInvisibleErrorResponse(t),
			"Failed to attach: Unsupported 'mode' value \"remote\" in debug configuration")

		client.AttachRequest(map[string]interface{}{"mode": "blah blah blah"})
		checkFailedToAttachWithMessage(client.ExpectInvisibleErrorResponse(t),
			"Failed to attach: Unsupported 'mode' value \"blah blah blah\" in debug configuration")

		client.AttachRequest(map[string]interface{}{"mode": 123})
		checkFailedToAttachWithMessage(client.ExpectInvisibleErrorResponse(t),
			"Failed to attach: Unsupported 'mode' value %!q(float64=123) in debug configuration")

		client.AttachRequest(map[string]interface{}{"mode": ""}) // empty mode defaults to "local" (not an error)
		checkFailedToAttachWithMessage(client.ExpectInvisibleErrorResponse(t),
			"Failed to attach: The 'processId' attribute is missing in debug configuration")

		client.AttachRequest(map[string]interface{}{}) // no mode defaults to "local" (not an error)
		checkFailedToAttachWithMessage(client.ExpectInvisibleErrorResponse(t),
			"Failed to attach: The 'processId' attribute is missing in debug configuration")

		// Bad "processId"
		client.AttachRequest(map[string]interface{}{"mode": "local"})
		checkFailedToAttachWithMessage(client.ExpectInvisibleErrorResponse(t),
			"Failed to attach: The 'processId' attribute is missing in debug configuration")

		client.AttachRequest(map[string]interface{}{"mode": "local", "processId": nil})
		checkFailedToAttachWithMessage(client.ExpectInvisibleErrorResponse(t),
			"Failed to attach: The 'processId' attribute is missing in debug configuration")

		client.AttachRequest(map[string]interface{}{"mode": "local", "processId": 0})
		checkFailedToAttachWithMessage(client.ExpectInvisibleErrorResponse(t),
			"Failed to attach: The 'processId' attribute is missing in debug configuration")

		client.AttachRequest(map[string]interface{}{"mode": "local", "processId": "1"})
		checkFailedToAttachWithMessage(client.ExpectInvisibleErrorResponse(t),
			"Failed to attach: The 'processId' attribute is missing in debug configuration")

		client.AttachRequest(map[string]interface{}{"mode": "local", "processId": 1})
		// The exact message varies on different systems, so skip that check
		checkFailedToAttach(client.ExpectInvisibleErrorResponse(t)) // could not attach to pid 1

		// This will make debugger.(*Debugger) panic, which we will catch as an internal error.
		client.AttachRequest(map[string]interface{}{"mode": "local", "processId": -1})
		er := client.ExpectInvisibleErrorResponse(t)
		if er.RequestSeq != seqCnt {
			t.Errorf("RequestSeq got %d, want %d", seqCnt, er.RequestSeq)
		}
		seqCnt++
		if er.Command != "" {
			t.Errorf("Command got %q, want \"attach\"", er.Command)
		}
		if er.Body.Error.Format != "Internal Error: runtime error: index out of range [0] with length 0" {
			t.Errorf("Message got %q, want \"Internal Error: runtime error: index out of range [0] with length 0\"", er.Message)
		}
		if er.Body.Error.Id != 8888 {
			t.Errorf("Id got %d, want 8888", er.Body.Error.Id)
		}

		// We failed to launch the program. Make sure shutdown still works.
		client.DisconnectRequest()
		dresp := client.ExpectDisconnectResponse(t)
		if dresp.RequestSeq != seqCnt {
			t.Errorf("got %#v, want RequestSeq=%d", dresp, seqCnt)
		}
	})
}

func TestBadInitializeRequest(t *testing.T) {
	runInitializeTest := func(args dap.InitializeRequestArguments, err string) {
		t.Helper()
		// Only one initialize request is allowed, so use a new server
		// for each test.
		client := startDapServer(t)
		// client.Close will close the client connectinon, which will cause a connection error
		// on the server side and signal disconnect to unblock Stop() above.
		defer client.Close()

		client.InitializeRequestWithArgs(args)
		response := client.ExpectErrorResponse(t)
		if response.Command != "initialize" {
			t.Errorf("Command got %q, want \"launch\"", response.Command)
		}
		if response.Message != "Failed to initialize" {
			t.Errorf("Message got %q, want \"Failed to launch\"", response.Message)
		}
		if response.Body.Error.Id != 3002 {
			t.Errorf("Id got %d, want 3002", response.Body.Error.Id)
		}
		if response.Body.Error.Format != err {
			t.Errorf("\ngot  %q\nwant %q", response.Body.Error.Format, err)
		}
	}

	// Bad path format.
	runInitializeTest(dap.InitializeRequestArguments{
		AdapterID:       "go",
		PathFormat:      "url", // unsupported 'pathFormat'
		LinesStartAt1:   true,
		ColumnsStartAt1: true,
		Locale:          "en-us",
	},
		"Failed to initialize: Unsupported 'pathFormat' value 'url'.",
	)

	// LinesStartAt1 must be true.
	runInitializeTest(dap.InitializeRequestArguments{
		AdapterID:       "go",
		PathFormat:      "path",
		LinesStartAt1:   false, // only 1-based line numbers are supported
		ColumnsStartAt1: true,
		Locale:          "en-us",
	},
		"Failed to initialize: Only 1-based line numbers are supported.",
	)

	// ColumnsStartAt1 must be true.
	runInitializeTest(dap.InitializeRequestArguments{
		AdapterID:       "go",
		PathFormat:      "path",
		LinesStartAt1:   true,
		ColumnsStartAt1: false, // only 1-based column numbers are supported
		Locale:          "en-us",
	},
		"Failed to initialize: Only 1-based column numbers are supported.",
	)
}

func TestBadlyFormattedMessageToServer(t *testing.T) {
	runTest(t, "increment", func(client *daptest.Client, fixture protest.Fixture) {
		// Send a badly formatted message to the server, and expect it to close the
		// connection.
		client.UnknownRequest()
		time.Sleep(100 * time.Millisecond)

		_, err := client.ReadMessage()

		if err != io.EOF {
			t.Errorf("got err=%v, want io.EOF", err)
		}
	})
}<|MERGE_RESOLUTION|>--- conflicted
+++ resolved
@@ -1487,58 +1487,42 @@
 					}
 
 					// Array partially missing based on LoadConfig.MaxArrayValues
-<<<<<<< HEAD
-					ref := expectVarExact(t, locals, -1, "longarr", "longarr", "[100]int [0,0,0,0,0,0,0,0,0,0,0,0,0,0,0,0,0,0,0,0,0,0,0,0,0,0,0,0,0,0,0,0,0,0,0,0,0,0,0,0,0,0,0,0,0,0,0,0,0,0,0,0,0,0,0,0,0,0,0,0,0,0,0,0,...+36 more]", "[100]int", hasChildren)
-					if ref > 0 {
-						client.VariablesRequest(ref)
-						longarr := client.ExpectVariablesResponse(t)
-						expectChildren(t, longarr, "longarr", 64)
-						checkArrayChildren(t, longarr, "longarr", 0)
-
-						client.IndexedVariablesRequest(ref, 0, 100)
-						longarr = client.ExpectVariablesResponse(t)
-						expectChildren(t, longarr, "longarr", 100)
-						checkArrayChildren(t, longarr, "longarr", 0)
-
-						client.IndexedVariablesRequest(ref, 50, 50)
-						longarr = client.ExpectVariablesResponse(t)
-						expectChildren(t, longarr, "longarr", 50)
-						checkArrayChildren(t, longarr, "longarr", 50)
-
-					}
-
-					// Slice partially missing based on LoadConfig.MaxArrayValues
-					ref = expectVarExact(t, locals, -1, "longslice", "longslice", "[]int len: 100, cap: 100, [0,0,0,0,0,0,0,0,0,0,0,0,0,0,0,0,0,0,0,0,0,0,0,0,0,0,0,0,0,0,0,0,0,0,0,0,0,0,0,0,0,0,0,0,0,0,0,0,0,0,0,0,0,0,0,0,0,0,0,0,0,0,0,0,...+36 more]", "[]int", hasChildren)
-					if ref > 0 {
-						client.VariablesRequest(ref)
-						longarr := client.ExpectVariablesResponse(t)
-						expectChildren(t, longarr, "longslice", 64)
-						checkArrayChildren(t, longarr, "longslice", 0)
-
-						client.IndexedVariablesRequest(ref, 0, 100)
-						longarr = client.ExpectVariablesResponse(t)
-						expectChildren(t, longarr, "longslice", 100)
-						checkArrayChildren(t, longarr, "longslice", 0)
-
-						client.IndexedVariablesRequest(ref, 50, 50)
-						longarr = client.ExpectVariablesResponse(t)
-						expectChildren(t, longarr, "longslice", 50)
-						checkArrayChildren(t, longarr, "longslice", 50)
-=======
-					ref := checkVarExact(t, locals, -1, "longarr", "longarr", "(loaded 64/100) [100]int [0,0,0,0,0,0,0,0,0,0,0,0,0,0,0,0,0,0,0,0,0,0,0,0,0,0,0,0,0,0,0,0,0,0,0,0,0,0,0,0,0,0,0,0,0,0,0,0,0,0,0,0,0,0,0,0,0,0,0,0,0,0,0,0,...+36 more]", "[100]int", hasChildren)
+					ref := checkVarExact(t, locals, -1, "longarr", "longarr", "[100]int [0,0,0,0,0,0,0,0,0,0,0,0,0,0,0,0,0,0,0,0,0,0,0,0,0,0,0,0,0,0,0,0,0,0,0,0,0,0,0,0,0,0,0,0,0,0,0,0,0,0,0,0,0,0,0,0,0,0,0,0,0,0,0,0,...+36 more]", "[100]int", hasChildren)
 					if ref > 0 {
 						client.VariablesRequest(ref)
 						longarr := client.ExpectVariablesResponse(t)
 						checkChildren(t, longarr, "longarr", 64)
+						checkArrayChildren(t, longarr, "longarr", 0)
+
+						client.IndexedVariablesRequest(ref, 0, 100)
+						longarr = client.ExpectVariablesResponse(t)
+						checkChildren(t, longarr, "longarr", 100)
+						checkArrayChildren(t, longarr, "longarr", 0)
+
+						client.IndexedVariablesRequest(ref, 50, 50)
+						longarr = client.ExpectVariablesResponse(t)
+						checkChildren(t, longarr, "longarr", 50)
+						checkArrayChildren(t, longarr, "longarr", 50)
+
 					}
 
 					// Slice partially missing based on LoadConfig.MaxArrayValues
-					ref = checkVarExact(t, locals, -1, "longslice", "longslice", "(loaded 64/100) []int len: 100, cap: 100, [0,0,0,0,0,0,0,0,0,0,0,0,0,0,0,0,0,0,0,0,0,0,0,0,0,0,0,0,0,0,0,0,0,0,0,0,0,0,0,0,0,0,0,0,0,0,0,0,0,0,0,0,0,0,0,0,0,0,0,0,0,0,0,0,...+36 more]", "[]int", hasChildren)
+					ref = checkVarExact(t, locals, -1, "longslice", "longslice", "[]int len: 100, cap: 100, [0,0,0,0,0,0,0,0,0,0,0,0,0,0,0,0,0,0,0,0,0,0,0,0,0,0,0,0,0,0,0,0,0,0,0,0,0,0,0,0,0,0,0,0,0,0,0,0,0,0,0,0,0,0,0,0,0,0,0,0,0,0,0,0,...+36 more]", "[]int", hasChildren)
 					if ref > 0 {
 						client.VariablesRequest(ref)
 						longarr := client.ExpectVariablesResponse(t)
 						checkChildren(t, longarr, "longslice", 64)
->>>>>>> 9de00304
+						checkArrayChildren(t, longarr, "longslice", 0)
+
+						client.IndexedVariablesRequest(ref, 0, 100)
+						longarr = client.ExpectVariablesResponse(t)
+						checkChildren(t, longarr, "longslice", 100)
+						checkArrayChildren(t, longarr, "longslice", 0)
+
+						client.IndexedVariablesRequest(ref, 50, 50)
+						longarr = client.ExpectVariablesResponse(t)
+						checkChildren(t, longarr, "longslice", 50)
+						checkArrayChildren(t, longarr, "longslice", 50)
 					}
 
 					// Map partially missing based on LoadConfig.MaxArrayValues
