package dap

// Unique identifiers for messages returned for errors from requests.
// These values are not mandated by DAP (other than the uniqueness
// requirement), so each implementation is free to choose their own.
const (
	UnsupportedCommand int = 9999
	InternalError      int = 8888
	NotYetImplemented  int = 7777

	// Where applicable and for consistency only,
	// values below are inspired the original vscode-go debug adaptor.
	FailedToLaunch             = 3000
	FailedToAttach             = 3001
	FailedToInitialize         = 3002
	UnableToSetBreakpoints     = 2002
	UnableToDisplayThreads     = 2003
	UnableToProduceStackTrace  = 2004
	UnableToListLocals         = 2005
	UnableToListArgs           = 2006
	UnableToListGlobals        = 2007
	UnableToLookupVariable     = 2008
	UnableToEvaluateExpression = 2009
<<<<<<< HEAD
	UnableToGetExceptionInfo   = 2010
	// Add more codes as we support more requests
	DisconnectError = 5000
=======

	DebuggeeIsRunning = 4000
	DisconnectError   = 5000
>>>>>>> 58762685
)<|MERGE_RESOLUTION|>--- conflicted
+++ resolved
@@ -21,13 +21,8 @@
 	UnableToListGlobals        = 2007
 	UnableToLookupVariable     = 2008
 	UnableToEvaluateExpression = 2009
-<<<<<<< HEAD
 	UnableToGetExceptionInfo   = 2010
 	// Add more codes as we support more requests
-	DisconnectError = 5000
-=======
-
 	DebuggeeIsRunning = 4000
 	DisconnectError   = 5000
->>>>>>> 58762685
 )