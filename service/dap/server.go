// Package dap implements VSCode's Debug Adaptor Protocol (DAP).
// This allows delve to communicate with frontends using DAP
// without a separate adaptor. The frontend will run the debugger
// (which now doubles as an adaptor) in server mode listening on
// a port and communicating over TCP. This is work in progress,
// so for now Delve in dap mode only supports synchronous
// request-response communication, blocking while processing each request.
// For DAP details see https://microsoft.github.io/debug-adapter-protocol.
package dap

import (
	"bufio"
	"bytes"
	"encoding/json"
	"fmt"
	"go/constant"
	"io"
	"net"
	"os"
	"os/exec"
	"path/filepath"
	"reflect"
	"regexp"
	"runtime"
	"runtime/debug"
	"strings"
	"sync"

	"github.com/go-delve/delve/pkg/gobuild"
	"github.com/go-delve/delve/pkg/locspec"
	"github.com/go-delve/delve/pkg/logflags"
	"github.com/go-delve/delve/pkg/proc"
	"github.com/go-delve/delve/pkg/terminal"
	"github.com/go-delve/delve/service"
	"github.com/go-delve/delve/service/api"
	"github.com/go-delve/delve/service/debugger"
	"github.com/google/go-dap"
	"github.com/sirupsen/logrus"
)

// Server implements a DAP server that can accept a single client for
// a single debug session (for now). It does not yet support restarting.
// That means that in addition to explicit shutdown requests,
// program termination and failed or closed client connection
// would also result in stopping this single-use server.
//
// The DAP server operates via the following goroutines:
//
// (1) Main goroutine where the server is created via NewServer(),
// started via Run() and stopped via Stop(). Once the server is
// started, this goroutine blocks until it receives a stop-server
// signal that can come from an OS interrupt (such as Ctrl-C) or
// config.DisconnectChan (passed to NewServer()) as a result of
// client connection failure or closure or a DAP disconnect request.
//
// (2) Run goroutine started from Run() that serves as both
// a listener and a client goroutine. It accepts a client connection,
// reads, decodes and dispatches each request from the client.
// For synchronous requests, it issues commands to the
// underlying debugger and sends back events and responses.
// These requests block while the debuggee is running, so,
// where applicable, the handlers need to check if debugging
// state is running, so there is a need for a halt request or
// a dummy/error response to avoid blocking.
//
// This is the only goroutine that sends a stop-server signal
// via config.DisconnecChan when encountering a client connection
// error or responding to a (synchronous) DAP disconnect request.
// Once stop is triggered, the goroutine exits.
//
// TODO(polina): add another layer of per-client goroutines to support multiple clients
//
// (3) Per-request goroutine is started for each asynchronous request
// that resumes execution. We check if target is running already, so
// there should be no more than one pending asynchronous request at
// a time. This goroutine issues commands to the underlying debugger
// and sends back events and responses. It takes a setup-done channel
// as an argument and temporarily blocks the request loop until setup
// for asynchronous execution is complete and targe is running.
// Once done, it unblocks processing of parallel requests unblocks
// (e.g. disconnecting while the program is running).
//
// These per-request goroutines never send a stop-server signal.
// They block on running debugger commands that are interrupted
// when halt is issued while stopping. At that point these goroutines
// wrap-up and exit.
type Server struct {
	// config is all the information necessary to start the debugger and server.
	config *service.Config
	// listener is used to accept the client connection.
	listener net.Listener
	// stopTriggered is closed when the server is Stop()-ed.
	stopTriggered chan struct{}
	// reader is used to read requests from the connection.
	reader *bufio.Reader
	// log is used for structured logging.
	log *logrus.Entry
	// stackFrameHandles maps frames of each goroutine to unique ids across all goroutines.
	// Reset at every stop.
	stackFrameHandles *handlesMap
	// variableHandles maps compound variables to unique references within their stack frame.
	// Reset at every stop.
	// See also comment for convertVariable.
	variableHandles *variablesHandlesMap
	// args tracks special settings for handling debug session requests.
	args launchAttachArgs
<<<<<<< HEAD
	// exceptionErr tracks the runtime error that last occurred.
	exceptionErr error
=======
	// clientCapabilities tracks special settings for handling debug session requests.
	clientCapabilities dapClientCapabilites
>>>>>>> 1e9c5c3b07dc5f0f2b3b1fb17bde6444cbf7ca30

	// mu synchronizes access to objects set on start-up (from run goroutine)
	// and stopped on teardown (from main goroutine)
	mu sync.Mutex

	// conn is the accepted client connection.
	conn net.Conn
	// debugger is the underlying debugger service.
	debugger *debugger.Debugger
	// binaryToRemove is the temp compiled binary to be removed on disconnect (if any).
	binaryToRemove string
	// noDebugProcess is set for the noDebug launch process.
	noDebugProcess *exec.Cmd

	// sendingMu synchronizes writing to net.Conn
	// to ensure that messages do not get interleaved
	sendingMu sync.Mutex
}

// launchAttachArgs captures arguments from launch/attach request that
// impact handling of subsequent requests.
type launchAttachArgs struct {
	// stopOnEntry is set to automatically stop the debugee after start.
	stopOnEntry bool
	// stackTraceDepth is the maximum length of the returned list of stack frames.
	stackTraceDepth int
	// showGlobalVariables indicates if global package variables should be loaded.
	showGlobalVariables bool
	// substitutePathClientToServer indicates rules for converting file paths between client and debugger.
	// These must be directory paths.
	substitutePathClientToServer [][2]string
	// substitutePathServerToClient indicates rules for converting file paths between debugger and client.
	// These must be directory paths.
	substitutePathServerToClient [][2]string
}

// defaultArgs borrows the defaults for the arguments from the original vscode-go adapter.
var defaultArgs = launchAttachArgs{
	stopOnEntry:                  false,
	stackTraceDepth:              50,
	showGlobalVariables:          false,
	substitutePathClientToServer: [][2]string{},
	substitutePathServerToClient: [][2]string{},
}

// dapClientCapabilites captures arguments from intitialize request that
// impact handling of subsequent requests.
type dapClientCapabilites struct {
	supportsVariableType         bool
	supportsVariablePaging       bool
	supportsRunInTerminalRequest bool
	supportsMemoryReferences     bool
	supportsProgressReporting    bool
}

// DefaultLoadConfig controls how variables are loaded from the target's memory, borrowing the
// default value from the original vscode-go debug adapter and rpc server.
// With dlv-dap, users currently do not have a way to adjust these.
// TODO(polina): Support setting config via launch/attach args or only rely on on-demand loading?
var DefaultLoadConfig = proc.LoadConfig{
	FollowPointers:     true,
	MaxVariableRecurse: 1,
	MaxStringLen:       64,
	MaxArrayValues:     64,
	MaxStructFields:    -1,
}

// NewServer creates a new DAP Server. It takes an opened Listener
// via config and assumes its ownership. config.DisconnectChan has to be set;
// it will be closed by the server when the client fails to connect,
// disconnects or requests shutdown. Once config.DisconnectChan is closed,
// Server.Stop() must be called to shutdown this single-user server.
func NewServer(config *service.Config) *Server {
	logger := logflags.DAPLogger()
	logflags.WriteDAPListeningMessage(config.Listener.Addr().String())
	logger.Debug("DAP server pid = ", os.Getpid())
	return &Server{
		config:            config,
		listener:          config.Listener,
		stopTriggered:     make(chan struct{}),
		log:               logger,
		stackFrameHandles: newHandlesMap(),
		variableHandles:   newVariablesHandlesMap(),
		args:              defaultArgs,
		exceptionErr:      nil,
	}
}

// If user-specified options are provided via Launch/AttachRequest,
// we override the defaults for optional args.
func (s *Server) setLaunchAttachArgs(request dap.LaunchAttachRequest) error {
	stop, ok := request.GetArguments()["stopOnEntry"].(bool)
	if ok {
		s.args.stopOnEntry = stop
	}
	depth, ok := request.GetArguments()["stackTraceDepth"].(float64)
	if ok && depth > 0 {
		s.args.stackTraceDepth = int(depth)
	}
	globals, ok := request.GetArguments()["showGlobalVariables"].(bool)
	if ok {
		s.args.showGlobalVariables = globals
	}
	paths, ok := request.GetArguments()["substitutePath"]
	if ok {
		typeMismatchError := fmt.Errorf("'substitutePath' attribute '%v' in debug configuration is not a []{'from': string, 'to': string}", paths)
		pathsParsed, ok := paths.([]interface{})
		if !ok {
			return typeMismatchError
		}
		clientToServer := make([][2]string, 0, len(pathsParsed))
		serverToClient := make([][2]string, 0, len(pathsParsed))
		for _, arg := range pathsParsed {
			pathMapping, ok := arg.(map[string]interface{})
			if !ok {
				return typeMismatchError
			}
			from, ok := pathMapping["from"].(string)
			if !ok {
				return typeMismatchError
			}
			to, ok := pathMapping["to"].(string)
			if !ok {
				return typeMismatchError
			}
			clientToServer = append(clientToServer, [2]string{from, to})
			serverToClient = append(serverToClient, [2]string{to, from})
		}
		s.args.substitutePathClientToServer = clientToServer
		s.args.substitutePathServerToClient = serverToClient
	}
	return nil
}

// Stop stops the DAP debugger service, closes the listener and the client
// connection. It shuts down the underlying debugger and kills the target
// process if it was launched by it or stops the noDebug process.
// This method mustn't be called more than once.
func (s *Server) Stop() {
	s.log.Debug("DAP server stopping...")
	close(s.stopTriggered)
	_ = s.listener.Close()

	s.mu.Lock()
	defer s.mu.Unlock()
	if s.conn != nil {
		// Unless Stop() was called after serveDAPCodec()
		// returned, this will result in closed connection error
		// on next read, breaking out of the read loop and
		// allowing the run goroutine to exit.
		_ = s.conn.Close()
	}

	if s.debugger != nil {
		killProcess := s.config.Debugger.AttachPid == 0
		s.stopDebugSession(killProcess)
	} else {
		s.stopNoDebugProcess()
	}
	// The binary is no longer in use by the debugger. It is safe to remove it.
	if s.binaryToRemove != "" {
		gobuild.Remove(s.binaryToRemove)
		s.binaryToRemove = ""
	}
	s.log.Debug("DAP server stopped")
}

// triggerServerStop closes config.DisconnectChan if not nil, which
// signals that client sent a disconnect request or there was connection
// failure or closure. Since the server currently services only one
// client, this is used as a signal to stop the entire server.
// The function safeguards agaist closing the channel more
// than once and can be called multiple times. It is not thread-safe
// and is currently only called from the run goroutine.
func (s *Server) triggerServerStop() {
	// Avoid accidentally closing the channel twice and causing a panic, when
	// this function is called more than once. For example, we could have the
	// following sequence of events:
	// -- run goroutine: calls onDisconnectRequest()
	// -- run goroutine: calls triggerServerStop()
	// -- main goroutine: calls Stop()
	// -- main goroutine: Stop() closes client connection (or client closed it)
	// -- run goroutine: serveDAPCodec() gets "closed network connection"
	// -- run goroutine: serveDAPCodec() returns and calls triggerServerStop()
	if s.config.DisconnectChan != nil {
		close(s.config.DisconnectChan)
		s.config.DisconnectChan = nil
	}
	// There should be no logic here after the stop-server
	// signal that might cause everything to shutdown before this
	// logic gets executed.
}

// Run launches a new goroutine where it accepts a client connection
// and starts processing requests from it. Use Stop() to close connection.
// The server does not support multiple clients, serially or in parallel.
// The server should be restarted for every new debug session.
// The debugger won't be started until launch/attach request is received.
// TODO(polina): allow new client connections for new debug sessions,
// so the editor needs to launch delve only once?
func (s *Server) Run() {
	go func() {
		conn, err := s.listener.Accept() // listener is closed in Stop()
		if err != nil {
			select {
			case <-s.stopTriggered:
			default:
				s.log.Errorf("Error accepting client connection: %s\n", err)
				s.triggerServerStop()
			}
			return
		}
		s.mu.Lock()
		s.conn = conn // closed in Stop()
		s.mu.Unlock()
		s.serveDAPCodec()
	}()
}

// serveDAPCodec reads and decodes requests from the client
// until it encounters an error or EOF, when it sends
// a disconnect signal and returns.
func (s *Server) serveDAPCodec() {
	s.reader = bufio.NewReader(s.conn)
	for {
		request, err := dap.ReadProtocolMessage(s.reader)
		// TODO(polina): Differentiate between errors and handle them
		// gracefully. For example,
		// -- "Request command 'foo' is not supported" means we
		// potentially got some new DAP request that we do not yet have
		// decoding support for, so we can respond with an ErrorResponse.
		// TODO(polina): to support this add Seq to
		// dap.DecodeProtocolMessageFieldError.
		if err != nil {
			select {
			case <-s.stopTriggered:
			default:
				if err != io.EOF {
					s.log.Error("DAP error: ", err)
				}
				s.triggerServerStop()
			}
			return
		}
		s.handleRequest(request)
	}
}

// In case a handler panics, we catch the panic to avoid crashing both
// the server and the target. We send an error response back, but
// in case its a dup and ignored by the client, we also log the error.
func (s *Server) recoverPanic(request dap.Message) {
	if ierr := recover(); ierr != nil {
		s.log.Errorf("recovered panic: %s\n%s\n", ierr, debug.Stack())
		s.sendInternalErrorResponse(request.GetSeq(), fmt.Sprintf("%v", ierr))
	}
}

func (s *Server) handleRequest(request dap.Message) {
	defer s.recoverPanic(request)

	jsonmsg, _ := json.Marshal(request)
	s.log.Debug("[<- from client]", string(jsonmsg))

	if _, ok := request.(dap.RequestMessage); !ok {
		s.sendInternalErrorResponse(request.GetSeq(), fmt.Sprintf("Unable to process non-request %#v\n", request))
		return
	}

	// These requests, can be handled regardless of whether the targret is running
	switch request := request.(type) {
	case *dap.DisconnectRequest:
		// Required
		s.onDisconnectRequest(request)
		return
	case *dap.PauseRequest:
		// Required
		s.onPauseRequest(request)
		return
	case *dap.TerminateRequest:
		// Optional (capability ‘supportsTerminateRequest‘)
		// TODO: implement this request in V1
		s.onTerminateRequest(request)
		return
	case *dap.RestartRequest:
		// Optional (capability ‘supportsRestartRequest’)
		// TODO: implement this request in V1
		s.onRestartRequest(request)
		return
	}

	// Most requests cannot be processed while the debuggee is running.
	// We have a couple of options for handling these without blocking
	// the request loop indefinitely when we are in running state.
	// --1-- Return a dummy response or an error right away.
	// --2-- Halt execution, process the request, maybe resume execution.
	// --3-- Handle such requests asynchronously and let them block until
	// the process stops or terminates (e.g. using a channel and a single
	// goroutine to preserve the order). This might not be appropriate
	// for requests such as continue or step because they would skip
	// the stop, resuming execution right away. Other requests
	// might not be relevant anymore when the stop is finally reached, and
	// state changed from the previous snapshot. The user might want to
	// resume execution before the backlog of buffered requests is cleared,
	// so we would have to either cancel them or delay processing until
	// the next stop. In addition, the editor itself might block waiting
	// for these requests to return. We are not aware of any requests
	// that would benefit from this approach at this time.
	if s.debugger != nil && s.debugger.IsRunning() {
		switch request := request.(type) {
		case *dap.ThreadsRequest:
			// On start-up, the client requests the baseline of currently existing threads
			// right away as there are a number of DAP requests that require a thread id
			// (pause, continue, stacktrace, etc). This can happen after the program
			// continues on entry, preventing the client from handling any pause requests
			// from the user. We remedy this by sending back a placeholder thread id
			// for the current goroutine.
			response := &dap.ThreadsResponse{
				Response: *newResponse(request.Request),
				Body:     dap.ThreadsResponseBody{Threads: []dap.Thread{{Id: -1, Name: "Current"}}},
			}
			s.send(response)
		case *dap.SetBreakpointsRequest:
			s.log.Debug("halting execution to set breakpoints")
			_, err := s.debugger.Command(&api.DebuggerCommand{Name: api.Halt}, nil)
			if err != nil {
				s.sendErrorResponse(request.Request, UnableToSetBreakpoints, "Unable to set or clear breakpoints", err.Error())
				return
			}
			s.onSetBreakpointsRequest(request)
			// TODO(polina): consider resuming execution here automatically after suppressing
			// a stop event when an operation in doRunCommand returns. In case that operation
			// was already stopping for a different reason, we would need to examine the state
			// that is returned to determine if this halt was the cause of the stop or not.
			// We should stop with an event and not resume if one of the following is true:
			// - StopReason is anything but manual
			// - Any thread has a breakpoint or CallReturn set
			// - NextInProgress is false and the last command sent by the user was: next,
			//   step, stepOut, reverseNext, reverseStep or reverseStepOut
			// Otherwise, we can skip the stop event and resume the temporarily
			// interrupted process execution with api.DirectionCongruentContinue.
			// For this to apply in cases other than api.Continue, we would also need to
			// introduce a new version of halt that skips ClearInternalBreakpoints
			// in proc.(*Target).Continue, leaving NextInProgress as true.
		default:
			r := request.(dap.RequestMessage).GetRequest()
			s.sendErrorResponse(*r, DebuggeeIsRunning, fmt.Sprintf("Unable to process `%s`", r.Command), "debuggee is running")
		}
		return
	}

	// Requests below can only be handled while target is stopped.
	// Some of them are blocking and will be handled synchronously
	// on this goroutine while non-blocking requests will be dispatched
	// to another goroutine. Please note that because of the running
	// check above, there should be no more than one pending asynchronous
	// request at a time.

	// Non-blocking request handlers will signal when they are ready
	// setting up for async execution, so more requests can be processed.
	resumeRequestLoop := make(chan struct{})

	switch request := request.(type) {
	//--- Asynchronous requests ---
	case *dap.ConfigurationDoneRequest:
		// Optional (capability ‘supportsConfigurationDoneRequest’)
		go func() {
			defer s.recoverPanic(request)
			s.onConfigurationDoneRequest(request, resumeRequestLoop)
		}()
		<-resumeRequestLoop
	case *dap.ContinueRequest:
		// Required
		go func() {
			defer s.recoverPanic(request)
			s.onContinueRequest(request, resumeRequestLoop)
		}()
		<-resumeRequestLoop
	case *dap.NextRequest:
		// Required
		go func() {
			defer s.recoverPanic(request)
			s.onNextRequest(request, resumeRequestLoop)
		}()
		<-resumeRequestLoop
	case *dap.StepInRequest:
		// Required
		go func() {
			defer s.recoverPanic(request)
			s.onStepInRequest(request, resumeRequestLoop)
		}()
		<-resumeRequestLoop
	case *dap.StepOutRequest:
		// Required
		go func() {
			defer s.recoverPanic(request)
			s.onStepOutRequest(request, resumeRequestLoop)
		}()
		<-resumeRequestLoop
	case *dap.StepBackRequest:
		// Optional (capability ‘supportsStepBack’)
		// TODO: implement this request in V1
		s.onStepBackRequest(request)
	case *dap.ReverseContinueRequest:
		// Optional (capability ‘supportsStepBack’)
		// TODO: implement this request in V1
		s.onReverseContinueRequest(request)
	//--- Synchronous requests ---
	case *dap.InitializeRequest:
		// Required
		s.onInitializeRequest(request)
	case *dap.LaunchRequest:
		// Required
		s.onLaunchRequest(request)
	case *dap.AttachRequest:
		// Required
		s.onAttachRequest(request)
	case *dap.SetBreakpointsRequest:
		// Required
		s.onSetBreakpointsRequest(request)
	case *dap.SetFunctionBreakpointsRequest:
		// Optional (capability ‘supportsFunctionBreakpoints’)
		// TODO: implement this request in V1
		s.onSetFunctionBreakpointsRequest(request)
	case *dap.SetExceptionBreakpointsRequest:
		// Optional (capability ‘exceptionBreakpointFilters’)
		s.onSetExceptionBreakpointsRequest(request)
	case *dap.ThreadsRequest:
		// Required
		s.onThreadsRequest(request)
	case *dap.StackTraceRequest:
		// Required
		s.onStackTraceRequest(request)
	case *dap.ScopesRequest:
		// Required
		s.onScopesRequest(request)
	case *dap.VariablesRequest:
		// Required
		s.onVariablesRequest(request)
	case *dap.EvaluateRequest:
		// Required
		s.onEvaluateRequest(request)
	case *dap.SetVariableRequest:
		// Optional (capability ‘supportsSetVariable’)
		// Supported by vscode-go
		// TODO: implement this request in V0
		s.onSetVariableRequest(request)
	case *dap.SetExpressionRequest:
		// Optional (capability ‘supportsSetExpression’)
		// TODO: implement this request in V1
		s.onSetExpressionRequest(request)
	case *dap.LoadedSourcesRequest:
		// Optional (capability ‘supportsLoadedSourcesRequest’)
		// TODO: implement this request in V1
		s.onLoadedSourcesRequest(request)
	case *dap.ReadMemoryRequest:
		// Optional (capability ‘supportsReadMemoryRequest‘)
		// TODO: implement this request in V1
		s.onReadMemoryRequest(request)
	case *dap.DisassembleRequest:
		// Optional (capability ‘supportsDisassembleRequest’)
		// TODO: implement this request in V1
		s.onDisassembleRequest(request)
	case *dap.CancelRequest:
		// Optional (capability ‘supportsCancelRequest’)
		// TODO: does this request make sense for delve?
		s.onCancelRequest(request)
	case *dap.ExceptionInfoRequest:
		// Optional (capability ‘supportsExceptionInfoRequest’)
		s.onExceptionInfoRequest(request)
	//--- Requests that we do not plan to support ---
	case *dap.RestartFrameRequest:
		// Optional (capability ’supportsRestartFrame’)
		s.sendUnsupportedErrorResponse(request.Request)
	case *dap.GotoRequest:
		// Optional (capability ‘supportsGotoTargetsRequest’)
		s.sendUnsupportedErrorResponse(request.Request)
	case *dap.SourceRequest:
		// Required
		// This does not make sense in the context of Go as
		// the source cannot be a string eval'ed at runtime.
		s.sendUnsupportedErrorResponse(request.Request)
	case *dap.TerminateThreadsRequest:
		// Optional (capability ‘supportsTerminateThreadsRequest’)
		s.sendUnsupportedErrorResponse(request.Request)
	case *dap.StepInTargetsRequest:
		// Optional (capability ‘supportsStepInTargetsRequest’)
		s.sendUnsupportedErrorResponse(request.Request)
	case *dap.GotoTargetsRequest:
		// Optional (capability ‘supportsGotoTargetsRequest’)
		s.sendUnsupportedErrorResponse(request.Request)
	case *dap.CompletionsRequest:
		// Optional (capability ‘supportsCompletionsRequest’)
		s.sendUnsupportedErrorResponse(request.Request)
	case *dap.DataBreakpointInfoRequest:
		// Optional (capability ‘supportsDataBreakpoints’)
		s.sendUnsupportedErrorResponse(request.Request)
	case *dap.SetDataBreakpointsRequest:
		// Optional (capability ‘supportsDataBreakpoints’)
		s.sendUnsupportedErrorResponse(request.Request)
	case *dap.BreakpointLocationsRequest:
		// Optional (capability ‘supportsBreakpointLocationsRequest’)
		s.sendUnsupportedErrorResponse(request.Request)
	case *dap.ModulesRequest:
		// Optional (capability ‘supportsModulesRequest’)
		// TODO: does this request make sense for delve?
		s.sendUnsupportedErrorResponse(request.Request)
	default:
		// This is a DAP message that go-dap has a struct for, so
		// decoding succeeded, but this function does not know how
		// to handle.
		s.sendInternalErrorResponse(request.GetSeq(), fmt.Sprintf("Unable to process %#v\n", request))
	}
}

func (s *Server) send(message dap.Message) {
	jsonmsg, _ := json.Marshal(message)
	s.log.Debug("[-> to client]", string(jsonmsg))
	// TODO(polina): consider using a channel for all the sends and to have a dedicated
	// goroutine that reads from that channel and sends over the connection.
	// This will avoid blocking on slow network sends.
	s.sendingMu.Lock()
	defer s.sendingMu.Unlock()
	_ = dap.WriteProtocolMessage(s.conn, message)
}

func (s *Server) logToConsole(msg string) {
	s.send(&dap.OutputEvent{
		Event: *newEvent("output"),
		Body: dap.OutputEventBody{
			Output:   msg + "\n",
			Category: "console",
		}})
}

func (s *Server) onInitializeRequest(request *dap.InitializeRequest) {
	s.setClientCapabilities(request.Arguments)
	if request.Arguments.PathFormat != "path" {
		s.sendErrorResponse(request.Request, FailedToInitialize, "Failed to initialize",
			fmt.Sprintf("Unsupported 'pathFormat' value '%s'.", request.Arguments.PathFormat))
		return
	}
	if !request.Arguments.LinesStartAt1 {
		s.sendErrorResponse(request.Request, FailedToInitialize, "Failed to initialize",
			"Only 1-based line numbers are supported.")
		return
	}
	if !request.Arguments.ColumnsStartAt1 {
		s.sendErrorResponse(request.Request, FailedToInitialize, "Failed to initialize",
			"Only 1-based column numbers are supported.")
		return
	}

	// TODO(polina): Respond with an error if debug session is in progress?
	response := &dap.InitializeResponse{Response: *newResponse(request.Request)}
	response.Body.SupportsConfigurationDoneRequest = true
	response.Body.SupportsConditionalBreakpoints = true
	response.Body.SupportsDelayedStackTraceLoading = true
	response.Body.SupportTerminateDebuggee = true
	response.Body.SupportsExceptionInfoRequest = true
	// TODO(polina): support this to match vscode-go functionality
	response.Body.SupportsSetVariable = false
	// TODO(polina): support these requests in addition to vscode-go feature parity
	response.Body.SupportsTerminateRequest = false
	response.Body.SupportsRestartRequest = false
	response.Body.SupportsFunctionBreakpoints = false
	response.Body.SupportsStepBack = false
	response.Body.SupportsSetExpression = false
	response.Body.SupportsLoadedSourcesRequest = false
	response.Body.SupportsReadMemoryRequest = false
	response.Body.SupportsDisassembleRequest = false
	response.Body.SupportsCancelRequest = false
	s.send(response)
}

func (s *Server) setClientCapabilities(args dap.InitializeRequestArguments) {
	s.clientCapabilities.supportsMemoryReferences = args.SupportsMemoryReferences
	s.clientCapabilities.supportsProgressReporting = args.SupportsProgressReporting
	s.clientCapabilities.supportsRunInTerminalRequest = args.SupportsRunInTerminalRequest
	s.clientCapabilities.supportsVariablePaging = args.SupportsVariablePaging
	s.clientCapabilities.supportsVariableType = args.SupportsVariableType
}

// Default output file pathname for the compiled binary in debug or test modes,
// relative to the current working directory of the server.
const defaultDebugBinary string = "./__debug_bin"

func cleanExeName(name string) string {
	if runtime.GOOS == "windows" && filepath.Ext(name) != ".exe" {
		return name + ".exe"
	}
	return name
}

func (s *Server) onLaunchRequest(request *dap.LaunchRequest) {
	// Validate launch request mode
	mode, ok := request.Arguments["mode"]
	if !ok || mode == "" {
		mode = "debug"
	}
	if !isValidLaunchMode(mode) {
		s.sendErrorResponse(request.Request,
			FailedToLaunch, "Failed to launch",
			fmt.Sprintf("Unsupported 'mode' value %q in debug configuration.", mode))
		return
	}

	// TODO(polina): Respond with an error if debug session is in progress?
	program, ok := request.Arguments["program"].(string)
	if !ok || program == "" {
		s.sendErrorResponse(request.Request,
			FailedToLaunch, "Failed to launch",
			"The program attribute is missing in debug configuration.")
		return
	}

	if mode == "debug" || mode == "test" {
		output, ok := request.Arguments["output"].(string)
		if !ok || output == "" {
			output = cleanExeName(defaultDebugBinary)
		}
		debugbinary, err := filepath.Abs(output)
		if err != nil {
			s.sendInternalErrorResponse(request.Seq, err.Error())
			return
		}

		buildFlags := ""
		buildFlagsArg, ok := request.Arguments["buildFlags"]
		if ok {
			buildFlags, ok = buildFlagsArg.(string)
			if !ok {
				s.sendErrorResponse(request.Request,
					FailedToLaunch, "Failed to launch",
					fmt.Sprintf("'buildFlags' attribute '%v' in debug configuration is not a string.", buildFlagsArg))
				return
			}
		}

		s.log.Debugf("building binary at %s", debugbinary)
		var cmd string
		var out []byte
		switch mode {
		case "debug":
			cmd, out, err = gobuild.GoBuildCombinedOutput(debugbinary, []string{program}, buildFlags)
		case "test":
			cmd, out, err = gobuild.GoTestBuildCombinedOutput(debugbinary, []string{program}, buildFlags)
		}
		if err != nil {
			s.send(&dap.OutputEvent{
				Event: *newEvent("output"),
				Body: dap.OutputEventBody{
					Output:   fmt.Sprintf("Build Error: %s\n%s (%s)\n", cmd, strings.TrimSpace(string(out)), err.Error()),
					Category: "stderr",
				}})
			s.sendErrorResponse(request.Request,
				FailedToLaunch, "Failed to launch",
				"Build error: Check the debug console for details.")
			return
		}
		program = debugbinary
		s.mu.Lock()
		s.binaryToRemove = debugbinary
		s.mu.Unlock()
	}

	err := s.setLaunchAttachArgs(request)
	if err != nil {
		s.sendErrorResponse(request.Request,
			FailedToLaunch, "Failed to launch",
			err.Error())
		return
	}

	var targetArgs []string
	args, ok := request.Arguments["args"]
	if ok {
		argsParsed, ok := args.([]interface{})
		if !ok {
			s.sendErrorResponse(request.Request,
				FailedToLaunch, "Failed to launch",
				fmt.Sprintf("'args' attribute '%v' in debug configuration is not an array.", args))
			return
		}
		for _, arg := range argsParsed {
			argParsed, ok := arg.(string)
			if !ok {
				s.sendErrorResponse(request.Request,
					FailedToLaunch, "Failed to launch",
					fmt.Sprintf("value '%v' in 'args' attribute in debug configuration is not a string.", arg))
				return
			}
			targetArgs = append(targetArgs, argParsed)
		}
	}

	s.config.ProcessArgs = append([]string{program}, targetArgs...)
	s.config.Debugger.WorkingDir = filepath.Dir(program)

	// Set the WorkingDir for this program to the one specified in the request arguments.
	wd, ok := request.Arguments["cwd"]
	if ok {
		wdParsed, ok := wd.(string)
		if !ok {
			s.sendErrorResponse(request.Request,
				FailedToLaunch, "Failed to launch",
				fmt.Sprintf("'cwd' attribute '%v' in debug configuration is not a string.", wd))
			return
		}
		s.config.Debugger.WorkingDir = wdParsed
	}

	s.log.Debugf("running program in %s\n", s.config.Debugger.WorkingDir)
	if noDebug, ok := request.Arguments["noDebug"].(bool); ok && noDebug {
		s.mu.Lock()
		cmd, err := s.startNoDebugProcess(program, targetArgs, s.config.Debugger.WorkingDir)
		s.mu.Unlock()
		if err != nil {
			s.sendErrorResponse(request.Request, FailedToLaunch, "Failed to launch", err.Error())
			return
		}
		// Skip 'initialized' event, which will prevent the client from sending
		// debug-related requests.
		s.send(&dap.LaunchResponse{Response: *newResponse(request.Request)})

		// Then, block until the program terminates or is stopped.
		if err := cmd.Wait(); err != nil {
			s.log.Debugf("program exited with error: %v", err)
		}
		stopped := false
		s.mu.Lock()
		stopped = s.noDebugProcess == nil // if it was stopped, this should be nil.
		s.noDebugProcess = nil
		s.mu.Unlock()

		if !stopped {
			s.logToConsole(proc.ErrProcessExited{Pid: cmd.ProcessState.Pid(), Status: cmd.ProcessState.ExitCode()}.Error())
			s.send(&dap.TerminatedEvent{Event: *newEvent("terminated")})
		}
		return
	}

	func() {
		s.mu.Lock()
		defer s.mu.Unlock() // Make sure to unlock in case of panic that will become internal error
		s.debugger, err = debugger.New(&s.config.Debugger, s.config.ProcessArgs)
	}()
	if err != nil {
		s.sendErrorResponse(request.Request, FailedToLaunch, "Failed to launch", err.Error())
		return
	}

	// Notify the client that the debugger is ready to start accepting
	// configuration requests for setting breakpoints, etc. The client
	// will end the configuration sequence with 'configurationDone'.
	s.send(&dap.InitializedEvent{Event: *newEvent("initialized")})
	s.send(&dap.LaunchResponse{Response: *newResponse(request.Request)})
}

// startNoDebugProcess is called from onLaunchRequest (run goroutine) and
// requires holding mu lock.
func (s *Server) startNoDebugProcess(program string, targetArgs []string, wd string) (*exec.Cmd, error) {
	if s.noDebugProcess != nil {
		return nil, fmt.Errorf("another launch request is in progress")
	}
	cmd := exec.Command(program, targetArgs...)
	cmd.Stdout, cmd.Stderr, cmd.Stdin, cmd.Dir = os.Stdout, os.Stderr, os.Stdin, wd
	if err := cmd.Start(); err != nil {
		return nil, err
	}
	s.noDebugProcess = cmd
	return cmd, nil
}

// stopNoDebugProcess is called from Stop (main goroutine) and
// onDisconnectRequest (run goroutine) and requires holding mu lock.
func (s *Server) stopNoDebugProcess() {
	if s.noDebugProcess == nil {
		// We already handled termination or there was never a process
		return
	}
	if s.noDebugProcess.ProcessState.Exited() {
		s.logToConsole(proc.ErrProcessExited{Pid: s.noDebugProcess.ProcessState.Pid(), Status: s.noDebugProcess.ProcessState.ExitCode()}.Error())
	} else {
		// TODO(hyangah): gracefully terminate the process and its children processes.
		s.logToConsole(fmt.Sprintf("Terminating process %d", s.noDebugProcess.Process.Pid))
		s.noDebugProcess.Process.Kill() // Don't check error. Process killing and self-termination may race.
	}
	s.noDebugProcess = nil
}

// TODO(polina): support "remote" mode
func isValidLaunchMode(launchMode interface{}) bool {
	switch launchMode {
	case "exec", "debug", "test":
		return true
	}

	return false
}

// onDisconnectRequest handles the DisconnectRequest. Per the DAP spec,
// it disconnects the debuggee and signals that the debug adaptor
// (in our case this TCP server) can be terminated.
func (s *Server) onDisconnectRequest(request *dap.DisconnectRequest) {
	defer s.triggerServerStop()
	s.mu.Lock()
	defer s.mu.Unlock()

	var err error
	if s.debugger != nil {
		// We always kill launched programs.
		// In case of attach, we leave the program
		// running by default, which can be
		// overridden by an explicit request to terminate.
		killProcess := s.config.Debugger.AttachPid == 0 || request.Arguments.TerminateDebuggee
		err = s.stopDebugSession(killProcess)
	} else {
		s.stopNoDebugProcess()
	}
	if err != nil {
		s.sendErrorResponse(request.Request, DisconnectError, "Error while disconnecting", err.Error())
	} else {
		s.send(&dap.DisconnectResponse{Response: *newResponse(request.Request)})
	}
}

// stopDebugSession is called from Stop (main goroutine) and
// onDisconnectRequest (run goroutine) and requires holding mu lock.
// Returns any detach error other than proc.ErrProcessExited.
func (s *Server) stopDebugSession(killProcess bool) error {
	if s.debugger == nil {
		return nil
	}
	var err error
	var exited error
	// Halting will stop any debugger command that's pending on another
	// per-request goroutine, hence unblocking that goroutine to wrap-up and exit.
	// TODO(polina): Per-request goroutine could still not be done when this one is.
	// To avoid goroutine leaks, we can use a wait group or have the goroutine listen
	// for a stop signal on a dedicated quit channel at suitable points (use context?).
	// Additional clean-up might be especially critical when we support multiple clients.
	state, err := s.debugger.Command(&api.DebuggerCommand{Name: api.Halt}, nil)
	if err == proc.ErrProcessDetached {
		s.log.Debug("halt returned error:", err)
		return nil
	}
	if err != nil {
		switch err.(type) {
		case proc.ErrProcessExited:
			exited = err
		default:
			s.log.Error("halt returned error:", err)
		}
	} else if state.Exited {
		exited = proc.ErrProcessExited{Pid: s.debugger.ProcessPid(), Status: state.ExitStatus}
		s.log.Debug("halt returned state:", exited)
	}
	if exited != nil {
		s.logToConsole(exited.Error())
		s.logToConsole("Detaching")
	} else if killProcess {
		s.logToConsole("Detaching and terminating target process")
	} else {
		s.logToConsole("Detaching without terminating target processs")
	}
	err = s.debugger.Detach(killProcess)
	s.debugger = nil
	if err != nil {
		switch err.(type) {
		case proc.ErrProcessExited:
			s.log.Debug(err)
			s.logToConsole(exited.Error())
			err = nil
		default:
			s.log.Error(err)
		}
	}
	return err
}

func (s *Server) isNoDebug() bool {
	s.mu.Lock()
	defer s.mu.Unlock()
	return s.noDebugProcess != nil
}

func (s *Server) onSetBreakpointsRequest(request *dap.SetBreakpointsRequest) {
	if s.isNoDebug() {
		s.sendErrorResponse(request.Request, UnableToSetBreakpoints, "Unable to set or clear breakpoints", "running in noDebug mode")
		return
	}

	if request.Arguments.Source.Path == "" {
		s.sendErrorResponse(request.Request, UnableToSetBreakpoints, "Unable to set or clear breakpoints", "empty file path")
		return
	}

	clientPath := request.Arguments.Source.Path
	serverPath := s.toServerPath(clientPath)

	// According to the spec we should "set multiple breakpoints for a single source
	// and clear all previous breakpoints in that source." The simplest way is
	// to clear all and then set all.
	//
	// TODO(polina): should we optimize this as follows?
	// See https://github.com/golang/vscode-go/issues/163 for details.
	// If a breakpoint:
	// -- exists and not in request => ClearBreakpoint
	// -- exists and in request => AmendBreakpoint
	// -- doesn't exist and in request => SetBreakpoint

	// Clear all existing breakpoints in the file.
	existing := s.debugger.Breakpoints()
	for _, bp := range existing {
		// Skip special breakpoints such as for panic.
		if bp.ID < 0 {
			continue
		}
		// Skip other source files.
		// TODO(polina): should this be normalized because of different OSes?
		if bp.File != serverPath {
			continue
		}
		_, err := s.debugger.ClearBreakpoint(bp)
		if err != nil {
			s.sendErrorResponse(request.Request, UnableToSetBreakpoints, "Unable to set or clear breakpoints", err.Error())
			return
		}
	}

	// Set all requested breakpoints.
	response := &dap.SetBreakpointsResponse{Response: *newResponse(request.Request)}
	response.Body.Breakpoints = make([]dap.Breakpoint, len(request.Arguments.Breakpoints))
	for i, want := range request.Arguments.Breakpoints {
		got, err := s.debugger.CreateBreakpoint(
			&api.Breakpoint{File: serverPath, Line: want.Line, Cond: want.Condition})
		response.Body.Breakpoints[i].Verified = (err == nil)
		if err != nil {
			response.Body.Breakpoints[i].Line = want.Line
			response.Body.Breakpoints[i].Message = err.Error()
		} else {
			response.Body.Breakpoints[i].Id = got.ID
			response.Body.Breakpoints[i].Line = got.Line
			response.Body.Breakpoints[i].Source = dap.Source{Name: request.Arguments.Source.Name, Path: clientPath}
		}
	}
	s.send(response)
}

func (s *Server) onSetExceptionBreakpointsRequest(request *dap.SetExceptionBreakpointsRequest) {
	// Unlike what DAP documentation claims, this request is always sent
	// even though we specified no filters at initialization. Handle as no-op.
	s.send(&dap.SetExceptionBreakpointsResponse{Response: *newResponse(request.Request)})
}

func (s *Server) asyncCommandDone(asyncSetupDone chan struct{}) {
	if asyncSetupDone != nil {
		select {
		case <-asyncSetupDone:
			// already closed
		default:
			close(asyncSetupDone)
		}
	}
}

// onConfigurationDoneRequest handles 'configurationDone' request.
// This is an optional request enabled by capability ‘supportsConfigurationDoneRequest’.
// It gets triggered after all the debug requests that followinitalized event,
// so the s.debugger is guaranteed to be set.
func (s *Server) onConfigurationDoneRequest(request *dap.ConfigurationDoneRequest, asyncSetupDone chan struct{}) {
	defer s.asyncCommandDone(asyncSetupDone)
	if s.args.stopOnEntry {
		e := &dap.StoppedEvent{
			Event: *newEvent("stopped"),
			Body:  dap.StoppedEventBody{Reason: "entry", ThreadId: 1, AllThreadsStopped: true},
		}
		s.send(e)
	}
	s.send(&dap.ConfigurationDoneResponse{Response: *newResponse(request.Request)})
	if !s.args.stopOnEntry {
		s.doRunCommand(api.Continue, asyncSetupDone)
	}
}

// onContinueRequest handles 'continue' request.
// This is a mandatory request to support.
func (s *Server) onContinueRequest(request *dap.ContinueRequest, asyncSetupDone chan struct{}) {
	s.send(&dap.ContinueResponse{
		Response: *newResponse(request.Request),
		Body:     dap.ContinueResponseBody{AllThreadsContinued: true}})
	s.doRunCommand(api.Continue, asyncSetupDone)
}

func fnName(loc *proc.Location) string {
	if loc.Fn == nil {
		return "???"
	}
	return loc.Fn.Name
}

// onThreadsRequest handles 'threads' request.
// This is a mandatory request to support.
// It is sent in response to configurationDone response and stopped events.
func (s *Server) onThreadsRequest(request *dap.ThreadsRequest) {
	if s.debugger == nil {
		s.sendErrorResponse(request.Request, UnableToDisplayThreads, "Unable to display threads", "debugger is nil")
		return
	}

	gs, _, err := s.debugger.Goroutines(0, 0)
	if err != nil {
		switch err.(type) {
		case proc.ErrProcessExited:
			// If the program exits very quickly, the initial threads request will complete after it has exited.
			// A TerminatedEvent has already been sent. Ignore the err returned in this case.
			s.send(&dap.ThreadsResponse{Response: *newResponse(request.Request)})
		default:
			s.sendErrorResponse(request.Request, UnableToDisplayThreads, "Unable to display threads", err.Error())
		}
		return
	}

	threads := make([]dap.Thread, len(gs))
	if len(threads) == 0 {
		// Depending on the debug session stage, goroutines information
		// might not be available. However, the DAP spec states that
		// "even if a debug adapter does not support multiple threads,
		// it must implement the threads request and return a single
		// (dummy) thread".
		threads = []dap.Thread{{Id: 1, Name: "Dummy"}}
	} else {
		state, err := s.debugger.State( /*nowait*/ true)
		if err != nil {
			s.sendErrorResponse(request.Request, UnableToDisplayThreads, "Unable to display threads", err.Error())
			return
		}
		s.debugger.LockTarget()
		defer s.debugger.UnlockTarget()

		for i, g := range gs {
			selected := ""
			if state.SelectedGoroutine != nil && g.ID == state.SelectedGoroutine.ID {
				selected = "* "
			}
			thread := ""
			if g.Thread != nil && g.Thread.ThreadID() != 0 {
				thread = fmt.Sprintf(" (Thread %d)", g.Thread.ThreadID())
			}
			// File name and line number are communicated via `stackTrace`
			// so no need to include them here.
			loc := g.UserCurrent()
			threads[i].Name = fmt.Sprintf("%s[Go %d] %s%s", selected, g.ID, fnName(&loc), thread)
			threads[i].Id = g.ID
		}
	}

	response := &dap.ThreadsResponse{
		Response: *newResponse(request.Request),
		Body:     dap.ThreadsResponseBody{Threads: threads},
	}
	s.send(response)
}

// onAttachRequest handles 'attach' request.
// This is a mandatory request to support.
func (s *Server) onAttachRequest(request *dap.AttachRequest) {
	mode, ok := request.Arguments["mode"]
	if !ok || mode == "" {
		mode = "local"
	}
	if mode == "local" {
		pid, ok := request.Arguments["processId"].(float64)
		if !ok || pid == 0 {
			s.sendErrorResponse(request.Request,
				FailedToAttach, "Failed to attach",
				"The 'processId' attribute is missing in debug configuration")
			return
		}
		s.config.Debugger.AttachPid = int(pid)
		err := s.setLaunchAttachArgs(request)
		if err != nil {
			s.sendErrorResponse(request.Request, FailedToAttach, "Failed to attach", err.Error())
			return
		}
		func() {
			s.mu.Lock()
			defer s.mu.Unlock() // Make sure to unlock in case of panic that will become internal error
			s.debugger, err = debugger.New(&s.config.Debugger, nil)
		}()
		if err != nil {
			s.sendErrorResponse(request.Request, FailedToAttach, "Failed to attach", err.Error())
			return
		}
	} else {
		// TODO(polina): support 'remote' mode with 'host' and 'port'
		s.sendErrorResponse(request.Request,
			FailedToAttach, "Failed to attach",
			fmt.Sprintf("Unsupported 'mode' value %q in debug configuration", mode))
		return
	}
	// Notify the client that the debugger is ready to start accepting
	// configuration requests for setting breakpoints, etc. The client
	// will end the configuration sequence with 'configurationDone'.
	s.send(&dap.InitializedEvent{Event: *newEvent("initialized")})
	s.send(&dap.AttachResponse{Response: *newResponse(request.Request)})
}

// onNextRequest handles 'next' request.
// This is a mandatory request to support.
func (s *Server) onNextRequest(request *dap.NextRequest, asyncSetupDone chan struct{}) {
	s.send(&dap.NextResponse{Response: *newResponse(request.Request)})
	s.doStepCommand(api.Next, request.Arguments.ThreadId, asyncSetupDone)
}

// onStepInRequest handles 'stepIn' request
// This is a mandatory request to support.
func (s *Server) onStepInRequest(request *dap.StepInRequest, asyncSetupDone chan struct{}) {
	s.send(&dap.StepInResponse{Response: *newResponse(request.Request)})
	s.doStepCommand(api.Step, request.Arguments.ThreadId, asyncSetupDone)
}

// onStepOutRequest handles 'stepOut' request
// This is a mandatory request to support.
func (s *Server) onStepOutRequest(request *dap.StepOutRequest, asyncSetupDone chan struct{}) {
	s.send(&dap.StepOutResponse{Response: *newResponse(request.Request)})
	s.doStepCommand(api.StepOut, request.Arguments.ThreadId, asyncSetupDone)
}

func stoppedGoroutineID(state *api.DebuggerState) (id int) {
	if state.SelectedGoroutine != nil {
		id = state.SelectedGoroutine.ID
	} else if state.CurrentThread != nil {
		id = state.CurrentThread.GoroutineID
	}
	return id
}

// doStepCommand is a wrapper around doRunCommand that
// first switches selected goroutine. asyncSetupDone is
// a channel that will be closed to signal that an
// asynchornous command has completed setup or was interrupted
// due to an error, so the server is ready to receive new requests.
func (s *Server) doStepCommand(command string, threadId int, asyncSetupDone chan struct{}) {
	defer s.asyncCommandDone(asyncSetupDone)
	_, err := s.debugger.Command(&api.DebuggerCommand{Name: api.SwitchGoroutine, GoroutineID: threadId}, nil)
	if err != nil {
		s.log.Errorf("Error switching goroutines while stepping: %v", err)
		// If we encounter an error, we will have to send a stopped event
		// since we already sent the step response.
		stopped := &dap.StoppedEvent{Event: *newEvent("stopped")}
		stopped.Body.AllThreadsStopped = true
		if state, err := s.debugger.State(false); err != nil {
			s.log.Errorf("Error retrieving state: %e", err)
		} else {
			stopped.Body.ThreadId = stoppedGoroutineID(state)
		}
		stopped.Body.Reason = "error"
		stopped.Body.Text = err.Error()
		s.send(stopped)
		return
	}
	s.doRunCommand(command, asyncSetupDone)
}

// onPauseRequest handles 'pause' request.
// This is a mandatory request to support.
func (s *Server) onPauseRequest(request *dap.PauseRequest) {
	_, err := s.debugger.Command(&api.DebuggerCommand{Name: api.Halt}, nil)
	if err != nil {
		s.sendErrorResponse(request.Request, UnableToHalt, "Unable to halt execution", err.Error())
		return
	}
	s.send(&dap.PauseResponse{Response: *newResponse(request.Request)})
	// No need to send any event here.
	// If we received this request while stopped, there already was an event for the stop.
	// If we received this while running, then doCommand will unblock and trigger the right
	// event, using debugger.StopReason because manual stop reason always wins even if we
	// simultaneously receive a manual stop request and hit a breakpoint.
}

// stackFrame represents the index of a frame within
// the context of a stack of a specific goroutine.
type stackFrame struct {
	goroutineID int
	frameIndex  int
}

// onStackTraceRequest handles ‘stackTrace’ requests.
// This is a mandatory request to support.
// As per DAP spec, this request only gets triggered as a follow-up
// to a successful threads request as part of the "request waterfall".
func (s *Server) onStackTraceRequest(request *dap.StackTraceRequest) {
	goroutineID := request.Arguments.ThreadId
	frames, err := s.debugger.Stacktrace(goroutineID, s.args.stackTraceDepth, 0)
	if err != nil {
		s.sendErrorResponse(request.Request, UnableToProduceStackTrace, "Unable to produce stack trace", err.Error())
		return
	}

	stackFrames := make([]dap.StackFrame, len(frames))
	for i, frame := range frames {
		loc := &frame.Call
		uniqueStackFrameID := s.stackFrameHandles.create(stackFrame{goroutineID, i})
		stackFrames[i] = dap.StackFrame{Id: uniqueStackFrameID, Line: loc.Line, Name: fnName(loc)}
		if loc.File != "<autogenerated>" {
			clientPath := s.toClientPath(loc.File)
			stackFrames[i].Source = dap.Source{Name: filepath.Base(clientPath), Path: clientPath}
		}
		stackFrames[i].Column = 0
	}
	// Since the backend doesn't support paging, we load all frames up to
	// pre-configured depth every time and then slice them here per
	// `supportsDelayedStackTraceLoading` capability.
	// TODO(polina): consider optimizing this, so subsequent stack requests
	// slice already loaded frames and handles instead of reloading every time.
	if request.Arguments.StartFrame > 0 {
		stackFrames = stackFrames[min(request.Arguments.StartFrame, len(stackFrames)):]
	}
	if request.Arguments.Levels > 0 {
		stackFrames = stackFrames[:min(request.Arguments.Levels, len(stackFrames))]
	}
	response := &dap.StackTraceResponse{
		Response: *newResponse(request.Request),
		Body:     dap.StackTraceResponseBody{StackFrames: stackFrames, TotalFrames: len(frames)},
	}
	s.send(response)
}

// onScopesRequest handles 'scopes' requests.
// This is a mandatory request to support.
// It is automatically sent as part of the threads > stacktrace > scopes > variables
// "waterfall" to highlight the topmost frame at stops, after an evaluate request
// for the selected scope or when a user selects different scopes in the UI.
func (s *Server) onScopesRequest(request *dap.ScopesRequest) {
	sf, ok := s.stackFrameHandles.get(request.Arguments.FrameId)
	if !ok {
		s.sendErrorResponse(request.Request, UnableToListLocals, "Unable to list locals", fmt.Sprintf("unknown frame id %d", request.Arguments.FrameId))
		return
	}

	goid := sf.(stackFrame).goroutineID
	frame := sf.(stackFrame).frameIndex

	// Check if the function is optimized.
	fn, err := s.debugger.Function(goid, frame, 0, DefaultLoadConfig)
	if fn == nil || err != nil {
		s.sendErrorResponse(request.Request, UnableToListArgs, "Unable to find enclosing function", err.Error())
		return
	}
	suffix := ""
	if fn.Optimized() {
		suffix = " (warning: optimized function)"
	}
	// Retrieve arguments
	args, err := s.debugger.FunctionArguments(goid, frame, 0, DefaultLoadConfig)
	if err != nil {
		s.sendErrorResponse(request.Request, UnableToListArgs, "Unable to list args", err.Error())
		return
	}
	argScope := &fullyQualifiedVariable{&proc.Variable{Name: fmt.Sprintf("Arguments%s", suffix), Children: slicePtrVarToSliceVar(args)}, "", true}

	// Retrieve local variables
	locals, err := s.debugger.LocalVariables(goid, frame, 0, DefaultLoadConfig)
	if err != nil {
		s.sendErrorResponse(request.Request, UnableToListLocals, "Unable to list locals", err.Error())
		return
	}
	locScope := &fullyQualifiedVariable{&proc.Variable{Name: fmt.Sprintf("Locals%s", suffix), Children: slicePtrVarToSliceVar(locals)}, "", true}

	scopeArgs := dap.Scope{Name: argScope.Name, VariablesReference: s.variableHandles.create(argScope)}
	scopeLocals := dap.Scope{Name: locScope.Name, VariablesReference: s.variableHandles.create(locScope)}
	scopes := []dap.Scope{scopeArgs, scopeLocals}

	if s.args.showGlobalVariables {
		// Limit what global variables we will return to the current package only.
		// TODO(polina): This is how vscode-go currently does it to make
		// the amount of the returned data manageable. In fact, this is
		// considered so expensive even with the package filter, that
		// the default for showGlobalVariables was recently flipped to
		// not showing. If we delay loading of the globals until the corresponding
		// scope is expanded, generating an explicit variable request,
		// should we consider making all globals accessible with a scope per package?
		// Or users can just rely on watch variables.
		currPkg, err := s.debugger.CurrentPackage()
		if err != nil {
			s.sendErrorResponse(request.Request, UnableToListGlobals, "Unable to list globals", err.Error())
			return
		}
		currPkgFilter := fmt.Sprintf("^%s\\.", currPkg)
		globals, err := s.debugger.PackageVariables(currPkgFilter, DefaultLoadConfig)
		if err != nil {
			s.sendErrorResponse(request.Request, UnableToListGlobals, "Unable to list globals", err.Error())
			return
		}
		// Remove package prefix from the fully-qualified variable names.
		// We will include the package info once in the name of the scope instead.
		for i, g := range globals {
			globals[i].Name = strings.TrimPrefix(g.Name, currPkg+".")
		}

		globScope := &fullyQualifiedVariable{&proc.Variable{
			Name:     fmt.Sprintf("Globals (package %s)", currPkg),
			Children: slicePtrVarToSliceVar(globals),
		}, currPkg, true}
		scopeGlobals := dap.Scope{Name: globScope.Name, VariablesReference: s.variableHandles.create(globScope)}
		scopes = append(scopes, scopeGlobals)
	}
	response := &dap.ScopesResponse{
		Response: *newResponse(request.Request),
		Body:     dap.ScopesResponseBody{Scopes: scopes},
	}
	s.send(response)
}

func slicePtrVarToSliceVar(vars []*proc.Variable) []proc.Variable {
	r := make([]proc.Variable, len(vars))
	for i := range vars {
		r[i] = *vars[i]
	}
	return r
}

// onVariablesRequest handles 'variables' requests.
// This is a mandatory request to support.
func (s *Server) onVariablesRequest(request *dap.VariablesRequest) {
	v, ok := s.variableHandles.get(request.Arguments.VariablesReference)
	if !ok {
		s.sendErrorResponse(request.Request, UnableToLookupVariable, "Unable to lookup variable", fmt.Sprintf("unknown reference %d", request.Arguments.VariablesReference))
		return
	}
	children := make([]dap.Variable, 0)

	switch v.Kind {
	case reflect.Map:
		for i := 0; i < len(v.Children); i += 2 {
			// A map will have twice as many children as there are key-value elements.
			kvIndex := i / 2
			// Process children in pairs: even indices are map keys, odd indices are values.
			keyv, valv := &v.Children[i], &v.Children[i+1]
			keyexpr := fmt.Sprintf("(*(*%q)(%#x))", keyv.TypeString(), keyv.Addr)
			valexpr := fmt.Sprintf("%s[%s]", v.fullyQualifiedNameOrExpr, keyexpr)
			switch keyv.Kind {
			// For value expression, use the key value, not the corresponding expression if the key is a scalar.
			case reflect.Bool, reflect.Float32, reflect.Float64, reflect.Complex64, reflect.Complex128,
				reflect.Int, reflect.Int8, reflect.Int16, reflect.Int32, reflect.Int64,
				reflect.Uint, reflect.Uint8, reflect.Uint16, reflect.Uint32, reflect.Uint64, reflect.Uintptr:
				valexpr = fmt.Sprintf("%s[%s]", v.fullyQualifiedNameOrExpr, api.VariableValueAsString(keyv))
			case reflect.String:
				if key := constant.StringVal(keyv.Value); keyv.Len == int64(len(key)) { // fully loaded
					valexpr = fmt.Sprintf("%s[%q]", v.fullyQualifiedNameOrExpr, key)
				}
			}
			key, keyref := s.convertVariable(keyv, keyexpr)
			val, valref := s.convertVariable(valv, valexpr)
			keyType := s.getTypeIfSupported(keyv)
			valType := s.getTypeIfSupported(valv)
			// If key or value or both are scalars, we can use
			// a single variable to represet key:value format.
			// Otherwise, we must return separate variables for both.
			if keyref > 0 && valref > 0 { // Both are not scalars
				keyvar := dap.Variable{
					Name:               fmt.Sprintf("[key %d]", kvIndex),
					EvaluateName:       keyexpr,
					Type:               keyType,
					Value:              key,
					VariablesReference: keyref,
				}
				valvar := dap.Variable{
					Name:               fmt.Sprintf("[val %d]", kvIndex),
					EvaluateName:       valexpr,
					Type:               valType,
					Value:              val,
					VariablesReference: valref,
				}
				children = append(children, keyvar, valvar)
			} else { // At least one is a scalar
				keyValType := valType
				if len(keyType) > 0 && len(valType) > 0 {
					keyValType = fmt.Sprintf("%s: %s", keyType, valType)
				}
				kvvar := dap.Variable{
					Name:         key,
					EvaluateName: valexpr,
					Type:         keyValType,
					Value:        val,
				}
				if keyref != 0 { // key is a type to be expanded
					if len(key) > DefaultLoadConfig.MaxStringLen {
						// Truncate and make unique
						kvvar.Name = fmt.Sprintf("%s... @ %#x", key[0:DefaultLoadConfig.MaxStringLen], keyv.Addr)
					}
					kvvar.VariablesReference = keyref
				} else if valref != 0 { // val is a type to be expanded
					kvvar.VariablesReference = valref
				}
				children = append(children, kvvar)
			}
		}
	case reflect.Slice, reflect.Array:
		children = make([]dap.Variable, len(v.Children))
		for i := range v.Children {
			cfqname := fmt.Sprintf("%s[%d]", v.fullyQualifiedNameOrExpr, i)
			cvalue, cvarref := s.convertVariable(&v.Children[i], cfqname)
			children[i] = dap.Variable{
				Name:               fmt.Sprintf("[%d]", i),
				EvaluateName:       cfqname,
				Type:               s.getTypeIfSupported(&v.Children[i]),
				Value:              cvalue,
				VariablesReference: cvarref,
			}
		}
	default:
		children = make([]dap.Variable, len(v.Children))
		for i := range v.Children {
			c := &v.Children[i]
			cfqname := fmt.Sprintf("%s.%s", v.fullyQualifiedNameOrExpr, c.Name)

			if strings.HasPrefix(c.Name, "~") || strings.HasPrefix(c.Name, ".") {
				cfqname = ""
			} else if v.isScope && v.fullyQualifiedNameOrExpr == "" {
				cfqname = c.Name
			} else if v.fullyQualifiedNameOrExpr == "" {
				cfqname = ""
			} else if v.Kind == reflect.Interface {
				cfqname = fmt.Sprintf("%s.(%s)", v.fullyQualifiedNameOrExpr, c.Name) // c is data
			} else if v.Kind == reflect.Ptr {
				cfqname = fmt.Sprintf("(*%v)", v.fullyQualifiedNameOrExpr) // c is the nameless pointer value
			} else if v.Kind == reflect.Complex64 || v.Kind == reflect.Complex128 {
				cfqname = "" // complex children are not struct fields and can't be accessed directly
			}
			cvalue, cvarref := s.convertVariable(c, cfqname)

			// Annotate any shadowed variables to "(name)" in order
			// to distinguish from non-shadowed variables.
			// TODO(suzmue): should we support a special evaluateName syntax that
			// can access shadowed variables?
			name := c.Name
			if c.Flags&proc.VariableShadowed == proc.VariableShadowed {
				name = fmt.Sprintf("(%s)", name)
			}

			children[i] = dap.Variable{
				Name:               name,
				EvaluateName:       cfqname,
				Type:               s.getTypeIfSupported(c),
				Value:              cvalue,
				VariablesReference: cvarref,
			}
		}
	}
	if !s.clientCapabilities.supportsVariableType {
		// If the client does not support variable type
		// we cannot set the Type field in the response.
		for i := range children {
			children[i].Type = ""
		}
	}
	response := &dap.VariablesResponse{
		Response: *newResponse(request.Request),
		Body:     dap.VariablesResponseBody{Variables: children},
	}
	s.send(response)
}

func (s *Server) getTypeIfSupported(v *proc.Variable) string {
	if !s.clientCapabilities.supportsVariableType {
		return ""
	}
	return v.TypeString()
}

// convertVariable converts proc.Variable to dap.Variable value and reference
// while keeping track of the full qualified name or load expression.
// Variable reference is used to keep track of the children associated with each
// variable. It is shared with the host via scopes or evaluate response and is an index
// into the s.variableHandles map, used to look up variables and their children on
// subsequent variables requests. A positive reference signals the host that another
// variables request can be issued to get the elements of the compound variable. As a
// custom, a zero reference, reminiscent of a zero pointer, is used to indicate that
// a scalar variable cannot be "dereferenced" to get its elements (as there are none).
func (s *Server) convertVariable(v *proc.Variable, qualifiedNameOrExpr string) (value string, variablesReference int) {
	return s.convertVariableWithOpts(v, qualifiedNameOrExpr, false)
}

func (s *Server) convertVariableToString(v *proc.Variable) string {
	val, _ := s.convertVariableWithOpts(v, "", true)
	return val
}

// convertVariableWithOpts allows to skip reference generation in case all we need is
// a string representation of the variable.
func (s *Server) convertVariableWithOpts(v *proc.Variable, qualifiedNameOrExpr string, skipRef bool) (value string, variablesReference int) {
	maybeCreateVariableHandle := func(v *proc.Variable) int {
		if skipRef {
			return 0
		}
		return s.variableHandles.create(&fullyQualifiedVariable{v, qualifiedNameOrExpr, false /*not a scope*/})
	}
	value = api.ConvertVar(v).SinglelineString()
	if v.Unreadable != nil {
		return
	}

	// Some of the types might be fully or partially not loaded based on LoadConfig.
	// Those that are fully missing (e.g. due to hitting MaxVariableRecurse), can be reloaded in place.
	// Those that are partially missing (e.g. MaxArrayValues from a large array), need a more creative solution
	// that is still to be determined. For now, clearly communicate when that happens with additional value labels.
	// TODO(polina): look into layered/paged loading for truncated strings, arrays, maps and structs.
	var reloadVariable = func(v *proc.Variable, qualifiedNameOrExpr string) (value string) {
		// We might be loading variables from the frame that's not topmost, so use
		// frame-independent address-based expression, not fully-qualified name as per
		// https://github.com/go-delve/delve/blob/master/Documentation/api/ClientHowto.md#looking-into-variables.
		// TODO(polina): Get *proc.Variable object from debugger instead. Export and set v.loaded to false
		// and call v.loadValue gain. It's more efficient, and it's guaranteed to keep working with generics.
		value = api.ConvertVar(v).SinglelineString()
		typeName := api.PrettyTypeName(v.DwarfType)
		loadExpr := fmt.Sprintf("*(*%q)(%#x)", typeName, v.Addr)
		s.log.Debugf("loading %s (type %s) with %s", qualifiedNameOrExpr, typeName, loadExpr)
		// Make sure we can load the pointers directly, not by updating just the child
		// This is not really necessary now because users have no way of setting FollowPointers to false.
		config := DefaultLoadConfig
		config.FollowPointers = true
		vLoaded, err := s.debugger.EvalVariableInScope(-1, 0, 0, loadExpr, config)
		if err != nil {
			value += fmt.Sprintf(" - FAILED TO LOAD: %s", err)
		} else {
			v.Children = vLoaded.Children
			value = api.ConvertVar(v).SinglelineString()
		}
		return value
	}

	switch v.Kind {
	case reflect.UnsafePointer:
		// Skip child reference
	case reflect.Ptr:
		if v.DwarfType != nil && len(v.Children) > 0 && v.Children[0].Addr != 0 && v.Children[0].Kind != reflect.Invalid {
			if v.Children[0].OnlyAddr { // Not loaded
				if v.Addr == 0 {
					// This is equvalent to the following with the cli:
					//    (dlv) p &a7
					//    (**main.FooBar)(0xc0000a3918)
					//
					// TODO(polina): what is more appropriate?
					// Option 1: leave it unloaded because it is a special case
					// Option 2: load it, but then we have to load the child, not the parent, unlike all others
					// TODO(polina): see if reloadVariable can be reused here
					cTypeName := api.PrettyTypeName(v.Children[0].DwarfType)
					cLoadExpr := fmt.Sprintf("*(*%q)(%#x)", cTypeName, v.Children[0].Addr)
					s.log.Debugf("loading *(%s) (type %s) with %s", qualifiedNameOrExpr, cTypeName, cLoadExpr)
					cLoaded, err := s.debugger.EvalVariableInScope(-1, 0, 0, cLoadExpr, DefaultLoadConfig)
					if err != nil {
						value += fmt.Sprintf(" - FAILED TO LOAD: %s", err)
					} else {
						cLoaded.Name = v.Children[0].Name // otherwise, this will be the pointer expression
						v.Children = []proc.Variable{*cLoaded}
						value = api.ConvertVar(v).SinglelineString()
					}
				} else {
					value = reloadVariable(v, qualifiedNameOrExpr)
				}
			}
			if !v.Children[0].OnlyAddr {
				variablesReference = maybeCreateVariableHandle(v)
			}
		}
	case reflect.Slice, reflect.Array:
		if v.Len > int64(len(v.Children)) { // Not fully loaded
			if v.Base != 0 && len(v.Children) == 0 { // Fully missing
				value = reloadVariable(v, qualifiedNameOrExpr)
			} else { // Partially missing (TODO)
				value = fmt.Sprintf("(loaded %d/%d) ", len(v.Children), v.Len) + value
			}
		}
		if v.Base != 0 && len(v.Children) > 0 {
			variablesReference = maybeCreateVariableHandle(v)
		}
	case reflect.Map:
		if v.Len > int64(len(v.Children)/2) { // Not fully loaded
			if len(v.Children) == 0 { // Fully missing
				value = reloadVariable(v, qualifiedNameOrExpr)
			} else { // Partially missing (TODO)
				value = fmt.Sprintf("(loaded %d/%d) ", len(v.Children)/2, v.Len) + value
			}
		}
		if v.Base != 0 && len(v.Children) > 0 {
			variablesReference = maybeCreateVariableHandle(v)
		}
	case reflect.String:
		// TODO(polina): implement auto-loading here
	case reflect.Interface:
		if v.Addr != 0 && len(v.Children) > 0 && v.Children[0].Kind != reflect.Invalid && v.Children[0].Addr != 0 {
			if v.Children[0].OnlyAddr { // Not loaded
				value = reloadVariable(v, qualifiedNameOrExpr)
			}
			if !v.Children[0].OnlyAddr {
				variablesReference = maybeCreateVariableHandle(v)
			}
		}
	case reflect.Struct:
		if v.Len > int64(len(v.Children)) { // Not fully loaded
			if len(v.Children) == 0 { // Fully missing
				value = reloadVariable(v, qualifiedNameOrExpr)
			} else { // Partially missing (TODO)
				value = fmt.Sprintf("(loaded %d/%d) ", len(v.Children), v.Len) + value
			}
		}
		if len(v.Children) > 0 {
			variablesReference = maybeCreateVariableHandle(v)
		}
	case reflect.Complex64, reflect.Complex128:
		v.Children = make([]proc.Variable, 2)
		v.Children[0].Name = "real"
		v.Children[0].Value = constant.Real(v.Value)
		v.Children[1].Name = "imaginary"
		v.Children[1].Value = constant.Imag(v.Value)
		if v.Kind == reflect.Complex64 {
			v.Children[0].Kind = reflect.Float32
			v.Children[1].Kind = reflect.Float32
		} else {
			v.Children[0].Kind = reflect.Float64
			v.Children[1].Kind = reflect.Float64
		}
		fallthrough
	default: // Complex, Scalar, Chan, Func
		if len(v.Children) > 0 {
			variablesReference = maybeCreateVariableHandle(v)
		}
	}
	return
}

// onEvaluateRequest handles 'evalute' requests.
// This is a mandatory request to support.
// Support the following expressions:
// -- {expression} - evaluates the expression and returns the result as a variable
// -- call {function} - injects a function call and returns the result as a variable
// TODO(polina): users have complained about having to click to expand multi-level
// variables, so consider also adding the following:
// -- print {expression} - return the result as a string like from dlv cli
func (s *Server) onEvaluateRequest(request *dap.EvaluateRequest) {
	showErrorToUser := request.Arguments.Context != "watch" && request.Arguments.Context != "repl"
	if s.debugger == nil {
		s.sendErrorResponseWithOpts(request.Request, UnableToEvaluateExpression, "Unable to evaluate expression", "debugger is nil", showErrorToUser)
		return
	}

	// Default to the topmost stack frame of the current goroutine in case
	// no frame is specified (e.g. when stopped on entry or no call stack frame is expanded)
	goid, frame := -1, 0
	if sf, ok := s.stackFrameHandles.get(request.Arguments.FrameId); ok {
		goid = sf.(stackFrame).goroutineID
		frame = sf.(stackFrame).frameIndex
	}

	response := &dap.EvaluateResponse{Response: *newResponse(request.Request)}
	isCall, err := regexp.MatchString(`^\s*call\s+\S+`, request.Arguments.Expression)
	if err == nil && isCall { // call {expression}
		// This call might be evaluated in the context of the frame that is not topmost
		// if the editor is set to view the variables for one of the parent frames.
		// If the call expression refers to any of these variables, unlike regular
		// expressions, it will evaluate them in the context of the topmost frame,
		// and the user will get an unexpected result or an unexpected symbol error.
		// We prevent this but disallowing any frames other than topmost.
		if frame > 0 {
			s.sendErrorResponseWithOpts(request.Request, UnableToEvaluateExpression, "Unable to evaluate expression", "call is only supported with topmost stack frame", showErrorToUser)
			return
		}
		stateBeforeCall, err := s.debugger.State( /*nowait*/ true)
		if err != nil {
			s.sendErrorResponseWithOpts(request.Request, UnableToEvaluateExpression, "Unable to evaluate expression", err.Error(), showErrorToUser)
			return
		}
		// TODO(polina): since call will resume execution of all goroutines,
		// we should do this asynchronously and send a continued event to the
		// editor, followed by a stop event when the call completes.
		state, err := s.debugger.Command(&api.DebuggerCommand{
			Name:                 api.Call,
			ReturnInfoLoadConfig: api.LoadConfigFromProc(&DefaultLoadConfig),
			Expr:                 strings.Replace(request.Arguments.Expression, "call ", "", 1),
			UnsafeCall:           false,
			GoroutineID:          goid,
		}, nil)
		if _, isexited := err.(proc.ErrProcessExited); isexited || err == nil && state.Exited {
			e := &dap.TerminatedEvent{Event: *newEvent("terminated")}
			s.send(e)
			return
		}
		if err != nil {
			s.sendErrorResponseWithOpts(request.Request, UnableToEvaluateExpression, "Unable to evaluate expression", err.Error(), showErrorToUser)
			return
		}
		// After the call is done, the goroutine where we injected the call should
		// return to the original stopped line with return values. However,
		// it is not guaranteed to be selected due to the possibility of the
		// of simultaenous breakpoints. Therefore, we check all threads.
		var retVars []*proc.Variable
		for _, t := range state.Threads {
			if t.GoroutineID == stateBeforeCall.SelectedGoroutine.ID &&
				t.Line == stateBeforeCall.SelectedGoroutine.CurrentLoc.Line && t.CallReturn {
				// The call completed. Get the return values.
				retVars, err = s.debugger.FindThreadReturnValues(t.ID, DefaultLoadConfig)
				if err != nil {
					s.sendErrorResponseWithOpts(request.Request, UnableToEvaluateExpression, "Unable to evaluate expression", err.Error(), showErrorToUser)
					return
				}
				break
			}
		}
		if retVars == nil {
			// The call got interrupted by a stop (e.g. breakpoint in injected
			// function call or in another goroutine)
			s.resetHandlesForStoppedEvent()
			stopped := &dap.StoppedEvent{Event: *newEvent("stopped")}
			stopped.Body.AllThreadsStopped = true
			stopped.Body.ThreadId = stoppedGoroutineID(state)
			stopped.Body.Reason = s.debugger.StopReason().String()
			s.send(stopped)
			// TODO(polina): once this is asynchronous, we could wait to reply until the user
			// continues, call ends, original stop point is hit and return values are available.
			s.sendErrorResponseWithOpts(request.Request, UnableToEvaluateExpression, "Unable to evaluate expression", "call stopped", showErrorToUser)
			return
		}
		// The call completed and we can reply with its return values (if any)
		if len(retVars) > 0 {
			// Package one or more return values in a single scope-like nameless variable
			// that preserves their names.
			retVarsAsVar := &proc.Variable{Children: slicePtrVarToSliceVar(retVars)}
			// As a shortcut also express the return values as a single string.
			retVarsAsStr := ""
			for _, v := range retVars {
				retVarsAsStr += s.convertVariableToString(v) + ", "
			}
			response.Body = dap.EvaluateResponseBody{
				Result:             strings.TrimRight(retVarsAsStr, ", "),
				VariablesReference: s.variableHandles.create(&fullyQualifiedVariable{retVarsAsVar, "", false /*not a scope*/}),
			}
		}
	} else { // {expression}
		exprVar, err := s.debugger.EvalVariableInScope(goid, frame, 0, request.Arguments.Expression, DefaultLoadConfig)
		if err != nil {
			s.sendErrorResponseWithOpts(request.Request, UnableToEvaluateExpression, "Unable to evaluate expression", err.Error(), showErrorToUser)
			return
		}
		// TODO(polina): as far as I can tell, evaluateName is ignored by vscode for expression variables.
		// Should it be skipped alltogether for all levels?
		exprVal, exprRef := s.convertVariable(exprVar, fmt.Sprintf("(%s)", request.Arguments.Expression))
		response.Body = dap.EvaluateResponseBody{Result: exprVal, VariablesReference: exprRef}
	}
	s.send(response)
}

// onTerminateRequest sends a not-yet-implemented error response.
// Capability 'supportsTerminateRequest' is not set in 'initialize' response.
func (s *Server) onTerminateRequest(request *dap.TerminateRequest) {
	s.sendNotYetImplementedErrorResponse(request.Request)
}

// onRestartRequest sends a not-yet-implemented error response
// Capability 'supportsRestartRequest' is not set in 'initialize' response.
func (s *Server) onRestartRequest(request *dap.RestartRequest) {
	s.sendNotYetImplementedErrorResponse(request.Request)
}

// onSetFunctionBreakpointsRequest sends a not-yet-implemented error response.
// Capability 'supportsFunctionBreakpoints' is not set 'initialize' response.
func (s *Server) onSetFunctionBreakpointsRequest(request *dap.SetFunctionBreakpointsRequest) {
	s.sendNotYetImplementedErrorResponse(request.Request)
}

// onStepBackRequest sends a not-yet-implemented error response.
// Capability 'supportsStepBack' is not set 'initialize' response.
func (s *Server) onStepBackRequest(request *dap.StepBackRequest) {
	s.sendNotYetImplementedErrorResponse(request.Request)
}

// onReverseContinueRequest sends a not-yet-implemented error response.
// Capability 'supportsStepBack' is not set 'initialize' response.
func (s *Server) onReverseContinueRequest(request *dap.ReverseContinueRequest) {
	s.sendNotYetImplementedErrorResponse(request.Request)
}

// onSetVariableRequest sends a not-yet-implemented error response.
// Capability 'supportsSetVariable' is not set 'initialize' response.
func (s *Server) onSetVariableRequest(request *dap.SetVariableRequest) { // TODO V0
	s.sendNotYetImplementedErrorResponse(request.Request)
}

// onSetExpression sends a not-yet-implemented error response.
// Capability 'supportsSetExpression' is not set 'initialize' response.
func (s *Server) onSetExpressionRequest(request *dap.SetExpressionRequest) {
	s.sendNotYetImplementedErrorResponse(request.Request)
}

// onLoadedSourcesRequest sends a not-yet-implemented error response.
// Capability 'supportsLoadedSourcesRequest' is not set 'initialize' response.
func (s *Server) onLoadedSourcesRequest(request *dap.LoadedSourcesRequest) {
	s.sendNotYetImplementedErrorResponse(request.Request)
}

// onReadMemoryRequest sends a not-yet-implemented error response.
// Capability 'supportsReadMemoryRequest' is not set 'initialize' response.
func (s *Server) onReadMemoryRequest(request *dap.ReadMemoryRequest) {
	s.sendNotYetImplementedErrorResponse(request.Request)
}

// onDisassembleRequest sends a not-yet-implemented error response.
// Capability 'supportsDisassembleRequest' is not set 'initialize' response.
func (s *Server) onDisassembleRequest(request *dap.DisassembleRequest) {
	s.sendNotYetImplementedErrorResponse(request.Request)
}

// onCancelRequest sends a not-yet-implemented error response.
// Capability 'supportsCancelRequest' is not set 'initialize' response.
func (s *Server) onCancelRequest(request *dap.CancelRequest) {
	s.sendNotYetImplementedErrorResponse(request.Request)
}

// onExceptionInfoRequest handles 'exceptionInfo' requests.
// Capability 'supportsExceptionInfoRequest' is set in 'initialize' response.
func (s *Server) onExceptionInfoRequest(request *dap.ExceptionInfoRequest) {
	goroutineID := request.Arguments.ThreadId
	var body dap.ExceptionInfoResponseBody
	// Get the goroutine and the current state.
	g, err := s.debugger.FindGoroutine(goroutineID)
	if err != nil {
		s.sendErrorResponse(request.Request, UnableToGetExceptionInfo, "Unable to get exception info", err.Error())
		return
	}
	if g == nil {
		s.sendErrorResponse(request.Request, UnableToGetExceptionInfo, "Unable to get exception info", fmt.Sprintf("could not find goroutine %d", goroutineID))
		return
	}
	var bpState *proc.BreakpointState
	if g.Thread != nil {
		bpState = g.Thread.Breakpoint()
	}
	// Check if this goroutine ID is stopped at a breakpoint.
	if bpState != nil && bpState.Breakpoint != nil && (bpState.Breakpoint.Name == proc.FatalThrow || bpState.Breakpoint.Name == proc.UnrecoveredPanic) {
		switch bpState.Breakpoint.Name {
		case proc.FatalThrow:
			// TODO(suzmue): add the fatal throw reason to body.Description.
			body.ExceptionId = "fatal error"
		case proc.UnrecoveredPanic:
			body.ExceptionId = "panic"
			// Attempt to get the value of the panic message.
			exprVar, err := s.debugger.EvalVariableInScope(goroutineID, 0, 0, "(*msgs).arg.(data)", DefaultLoadConfig)
			if err == nil {
				body.Description = exprVar.Value.String()
			}
		}
	} else {
		// If this thread is not stopped on a breakpoint, then a runtime error must have occurred.
		// If we do not have any error saved, or if this thread is not current thread,
		// return an error.
		if s.exceptionErr == nil {
			s.sendErrorResponse(request.Request, UnableToGetExceptionInfo, "Unable to get exception info", "no runtime error found")
			return
		}

		state, err := s.debugger.State( /*nowait*/ true)
		if err != nil {
			s.sendErrorResponse(request.Request, UnableToGetExceptionInfo, "Unable to get exception info", err.Error())
			return
		}
		if state == nil || state.CurrentThread == nil || g.Thread == nil || state.CurrentThread.ID != g.Thread.ThreadID() {
			s.sendErrorResponse(request.Request, UnableToGetExceptionInfo, "Unable to get exception info", fmt.Sprintf("no exception found for goroutine %d", goroutineID))
			return
		}
		body.ExceptionId = "runtime error"
		body.Description = s.exceptionErr.Error()
		if body.Description == "bad access" {
			body.Description = BetterBadAccessError
		}
	}

	frames, err := s.debugger.Stacktrace(goroutineID, s.args.stackTraceDepth, 0)
	if err == nil && len(frames) > 0 {
		apiFrames, err := s.debugger.ConvertStacktrace(frames, nil)
		if err == nil {
			var buf bytes.Buffer
			fmt.Fprintln(&buf, "Stack:")
			terminal.PrintStack(s.toClientPath, &buf, apiFrames, "\t", false)
			body.Details.StackTrace = buf.String()
		}
	}
	response := &dap.ExceptionInfoResponse{
		Response: *newResponse(request.Request),
		Body:     body,
	}
	s.send(response)
}

// sendErrorResponseWithOpts offers configuration options.
//   showUser - if true, the error will be shown to the user (e.g. via a visible pop-up)
func (s *Server) sendErrorResponseWithOpts(request dap.Request, id int, summary, details string, showUser bool) {
	er := &dap.ErrorResponse{}
	er.Type = "response"
	er.Command = request.Command
	er.RequestSeq = request.Seq
	er.Success = false
	er.Message = summary
	er.Body.Error.Id = id
	er.Body.Error.Format = fmt.Sprintf("%s: %s", summary, details)
	er.Body.Error.ShowUser = showUser
	s.log.Debug(er.Body.Error.Format)
	s.send(er)
}

// sendErrorResponse sends an error response with default visibility settings.
func (s *Server) sendErrorResponse(request dap.Request, id int, summary, details string) {
	s.sendErrorResponseWithOpts(request, id, summary, details, false /*showUser*/)
}

// sendInternalErrorResponse sends an "internal error" response back to the client.
// We only take a seq here because we don't want to make assumptions about the
// kind of message received by the server that this error is a reply to.
func (s *Server) sendInternalErrorResponse(seq int, details string) {
	er := &dap.ErrorResponse{}
	er.Type = "response"
	er.RequestSeq = seq
	er.Success = false
	er.Message = "Internal Error"
	er.Body.Error.Id = InternalError
	er.Body.Error.Format = fmt.Sprintf("%s: %s", er.Message, details)
	s.log.Debug(er.Body.Error.Format)
	s.send(er)
}

func (s *Server) sendUnsupportedErrorResponse(request dap.Request) {
	s.sendErrorResponse(request, UnsupportedCommand, "Unsupported command",
		fmt.Sprintf("cannot process %q request", request.Command))
}

func (s *Server) sendNotYetImplementedErrorResponse(request dap.Request) {
	s.sendErrorResponse(request, NotYetImplemented, "Not yet implemented",
		fmt.Sprintf("cannot process %q request", request.Command))
}

func newResponse(request dap.Request) *dap.Response {
	return &dap.Response{
		ProtocolMessage: dap.ProtocolMessage{
			Seq:  0,
			Type: "response",
		},
		Command:    request.Command,
		RequestSeq: request.Seq,
		Success:    true,
	}
}

func newEvent(event string) *dap.Event {
	return &dap.Event{
		ProtocolMessage: dap.ProtocolMessage{
			Seq:  0,
			Type: "event",
		},
		Event: event,
	}
}

const BetterBadAccessError = `invalid memory address or nil pointer dereference [signal SIGSEGV: segmentation violation]
Unable to propagate EXC_BAD_ACCESS signal to target process and panic (see https://github.com/go-delve/delve/issues/852)`

func (s *Server) resetHandlesForStoppedEvent() {
	s.stackFrameHandles.reset()
	s.variableHandles.reset()
	s.exceptionErr = nil
}

// doRunCommand runs a debugger command until it stops on
// termination, error, breakpoint, etc, when an appropriate
// event needs to be sent to the client. asyncSetupDone is
// a channel that will be closed to signal that an
// asynchornous command has completed setup or was interrupted
// due to an error, so the server is ready to receive new requests.
<<<<<<< HEAD
func (s *Server) doCommand(command string, asyncSetupDone chan struct{}) {
=======
func (s *Server) doRunCommand(command string, asyncSetupDone chan struct{}) {
>>>>>>> d2bca7a3
	// TODO(polina): it appears that debugger.Command doesn't always close
	// asyncSetupDone (e.g. when having an error next while nexting).
	// So we should always close it ourselves just in case.
	defer s.asyncCommandDone(asyncSetupDone)
	state, err := s.debugger.Command(&api.DebuggerCommand{Name: command}, asyncSetupDone)
	if _, isexited := err.(proc.ErrProcessExited); isexited || err == nil && state.Exited {
		s.send(&dap.TerminatedEvent{Event: *newEvent("terminated")})
		return
	}

	stopReason := s.debugger.StopReason()
	s.log.Debugf("%q command stopped - reason %q", command, stopReason)

	s.resetHandlesForStoppedEvent()
	stopped := &dap.StoppedEvent{Event: *newEvent("stopped")}
	stopped.Body.AllThreadsStopped = true

	if err == nil {
		// TODO(suzmue): If stopped.Body.ThreadId is not a valid goroutine
		// then the stopped reason does not show up anywhere in the
		// vscode ui.
		stopped.Body.ThreadId = stoppedGoroutineID(state)

<<<<<<< HEAD
		file, line := "?", -1
		if state.CurrentThread != nil {
			file, line = state.CurrentThread.File, state.CurrentThread.Line
		}
		sr := s.debugger.StopReason()
		s.log.Debugf("%q command stopped - reason %q, location %s:%d", command, sr, file, line)
		switch sr {
=======
		switch stopReason {
>>>>>>> d2bca7a3
		case proc.StopNextFinished:
			stopped.Body.Reason = "step"
		case proc.StopManual: // triggered by halt
			stopped.Body.Reason = "pause"
		case proc.StopUnknown: // can happen while terminating
			stopped.Body.Reason = "unknown"
		case proc.StopWatchpoint:
			stopped.Body.Reason = "data breakpoint"
		default:
			stopped.Body.Reason = "breakpoint"
		}
		if state.CurrentThread != nil && state.CurrentThread.Breakpoint != nil {
			switch state.CurrentThread.Breakpoint.Name {
			case proc.FatalThrow:
				stopped.Body.Reason = "exception"
				stopped.Body.Description = "Paused on fatal error"
			case proc.UnrecoveredPanic:
				stopped.Body.Reason = "exception"
				stopped.Body.Description = "Paused on panic"
			}
		}
	} else {
		s.exceptionErr = err
		s.log.Error("runtime error: ", err)
		stopped.Body.Reason = "exception"
		stopped.Body.Description = "Paused on runtime error"
		stopped.Body.Text = err.Error()
		// Special case in the spirit of https://github.com/microsoft/vscode-go/issues/1903
		if stopped.Body.Text == "bad access" {
			stopped.Body.Text = BetterBadAccessError
		}
		state, err := s.debugger.State( /*nowait*/ true)
		if err == nil {
			stopped.Body.ThreadId = stoppedGoroutineID(state)
		}
	}

	// NOTE: If we happen to be responding to another request with an is-running
	// error while this one completes, it is possible that the error response
	// will arrive after this stopped event.
	s.send(stopped)
}

func (s *Server) toClientPath(path string) string {
	if len(s.args.substitutePathServerToClient) == 0 {
		return path
	}
	clientPath := locspec.SubstitutePath(path, s.args.substitutePathServerToClient)
	if clientPath != path {
		s.log.Debugf("server path=%s converted to client path=%s\n", path, clientPath)
	}
	return clientPath
}

func (s *Server) toServerPath(path string) string {
	if len(s.args.substitutePathClientToServer) == 0 {
		return path
	}
	serverPath := locspec.SubstitutePath(path, s.args.substitutePathClientToServer)
	if serverPath != path {
		s.log.Debugf("client path=%s converted to server path=%s\n", path, serverPath)
	}
	return serverPath
}<|MERGE_RESOLUTION|>--- conflicted
+++ resolved
@@ -104,13 +104,10 @@
 	variableHandles *variablesHandlesMap
 	// args tracks special settings for handling debug session requests.
 	args launchAttachArgs
-<<<<<<< HEAD
 	// exceptionErr tracks the runtime error that last occurred.
 	exceptionErr error
-=======
 	// clientCapabilities tracks special settings for handling debug session requests.
 	clientCapabilities dapClientCapabilites
->>>>>>> 1e9c5c3b07dc5f0f2b3b1fb17bde6444cbf7ca30
 
 	// mu synchronizes access to objects set on start-up (from run goroutine)
 	// and stopped on teardown (from main goroutine)
@@ -2089,11 +2086,7 @@
 // a channel that will be closed to signal that an
 // asynchornous command has completed setup or was interrupted
 // due to an error, so the server is ready to receive new requests.
-<<<<<<< HEAD
-func (s *Server) doCommand(command string, asyncSetupDone chan struct{}) {
-=======
 func (s *Server) doRunCommand(command string, asyncSetupDone chan struct{}) {
->>>>>>> d2bca7a3
 	// TODO(polina): it appears that debugger.Command doesn't always close
 	// asyncSetupDone (e.g. when having an error next while nexting).
 	// So we should always close it ourselves just in case.
@@ -2105,7 +2098,11 @@
 	}
 
 	stopReason := s.debugger.StopReason()
-	s.log.Debugf("%q command stopped - reason %q", command, stopReason)
+	file, line := "?", -1
+	if state != nil && state.CurrentThread != nil {
+		file, line = state.CurrentThread.File, state.CurrentThread.Line
+	}
+	s.log.Debugf("%q command stopped - reason %q, location %s:%d", command, stopReason, file, line)
 
 	s.resetHandlesForStoppedEvent()
 	stopped := &dap.StoppedEvent{Event: *newEvent("stopped")}
@@ -2117,17 +2114,7 @@
 		// vscode ui.
 		stopped.Body.ThreadId = stoppedGoroutineID(state)
 
-<<<<<<< HEAD
-		file, line := "?", -1
-		if state.CurrentThread != nil {
-			file, line = state.CurrentThread.File, state.CurrentThread.Line
-		}
-		sr := s.debugger.StopReason()
-		s.log.Debugf("%q command stopped - reason %q, location %s:%d", command, sr, file, line)
-		switch sr {
-=======
 		switch stopReason {
->>>>>>> d2bca7a3
 		case proc.StopNextFinished:
 			stopped.Body.Reason = "step"
 		case proc.StopManual: // triggered by halt
