--- conflicted
+++ resolved
@@ -159,14 +159,9 @@
 	supportsProgressReporting    bool
 }
 
-<<<<<<< HEAD
-// DefaultLoadConfig controls how variables are loaded from the target's memory,
-// borrowing the default value from the original vscode-go debug adapter and rpc server.
-=======
 // DefaultLoadConfig controls how variables are loaded from the target's memory, borrowing the
 // default value from the original vscode-go debug adapter and rpc server.
 // With dlv-dap, users currently do not have a way to adjust these.
->>>>>>> 8057f5c9
 // TODO(polina): Support setting config via launch/attach args or only rely on on-demand loading?
 var DefaultLoadConfig = proc.LoadConfig{
 	FollowPointers:     true,
