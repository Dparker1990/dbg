--- conflicted
+++ resolved
@@ -166,11 +166,8 @@
 // process if it was launched by it or stops the noDebug process.
 // This method mustn't be called more than once.
 func (s *Server) Stop() {
-<<<<<<< HEAD
+	s.log.Debug("DAP server stopping...")
 	close(s.stopTriggered)
-=======
-	s.log.Debug("DAP server stopping...")
->>>>>>> 3c69f743
 	_ = s.listener.Close()
 
 	s.mu.Lock()
@@ -182,22 +179,9 @@
 		// allowing the run goroutine to exit.
 		_ = s.conn.Close()
 	}
-
 	if s.debugger != nil {
-<<<<<<< HEAD
 		killProcess := s.config.Debugger.AttachPid == 0
 		s.stopDebugSession(killProcess)
-=======
-		kill := s.config.Debugger.AttachPid == 0
-		if err := s.debugger.Detach(kill); err != nil {
-			switch err.(type) {
-			case proc.ErrProcessExited:
-				s.log.Debug(err)
-			default:
-				s.log.Error(err)
-			}
-		}
->>>>>>> 3c69f743
 	} else {
 		s.stopNoDebugProcess()
 	}
@@ -627,9 +611,11 @@
 	}
 
 	var err error
-	s.mu.Lock()
-	s.debugger, err = debugger.New(&s.config.Debugger, s.config.ProcessArgs)
-	s.mu.Unlock()
+	func() {
+		s.mu.Lock()
+		defer s.mu.Unlock() // Make sure to unlock in case of panic that will become internal error
+		s.debugger, err = debugger.New(&s.config.Debugger, s.config.ProcessArgs)
+	}()
 	if err != nil {
 		s.sendErrorResponse(request.Request, FailedToLaunch, "Failed to launch", err.Error())
 		return
@@ -660,28 +646,16 @@
 // stopNoDebugProcess is called from Stop (main goroutine) and
 // onDisconnectRequest (run goroutine) and requires holding mu lock.
 func (s *Server) stopNoDebugProcess() {
-<<<<<<< HEAD
-	// TODO(hyangah): gracefully terminate the process and its children processes.
-	if s.noDebugProcess != nil && !s.noDebugProcess.ProcessState.Exited() {
-		s.noDebugProcess.Process.Kill() // Don't check error. Process killing and self-termination may race.
-=======
-	s.mu.Lock()
-	p := s.noDebugProcess
-	s.noDebugProcess = nil
-	defer s.mu.Unlock()
-
-	if p == nil {
+	if s.noDebugProcess == nil {
 		// We already handled termination or there was never a process
 		return
 	}
-
-	if p.ProcessState.Exited() {
-		s.logToConsole(proc.ErrProcessExited{Pid: p.ProcessState.Pid(), Status: p.ProcessState.ExitCode()}.Error())
+	if s.noDebugProcess.ProcessState.Exited() {
+		s.logToConsole(proc.ErrProcessExited{Pid: s.noDebugProcess.ProcessState.Pid(), Status: s.noDebugProcess.ProcessState.ExitCode()}.Error())
 	} else {
 		// TODO(hyangah): gracefully terminate the process and its children processes.
-		s.logToConsole(fmt.Sprintf("Terminating process %d", p.Process.Pid))
-		p.Process.Kill() // Don't check error. Process killing and self-termination may race.
->>>>>>> 3c69f743
+		s.logToConsole(fmt.Sprintf("Terminating process %d", s.noDebugProcess.Process.Pid))
+		s.noDebugProcess.Process.Kill() // Don't check error. Process killing and self-termination may race.
 	}
 	s.noDebugProcess = nil
 }
@@ -700,95 +674,72 @@
 // it disconnects the debuggee and signals that the debug adaptor
 // (in our case this TCP server) can be terminated.
 func (s *Server) onDisconnectRequest(request *dap.DisconnectRequest) {
-<<<<<<< HEAD
-	s.send(&dap.DisconnectResponse{Response: *newResponse(request.Request)})
 	defer s.triggerServerStop()
 	s.mu.Lock()
 	defer s.mu.Unlock()
+
+	var err error
 	if s.debugger != nil {
 		// We always kill launched programs.
 		// In case of attach, we leave the program
 		// running by default, which can be
 		// overridden by an explicit request to terminate.
 		killProcess := s.config.Debugger.AttachPid == 0 || request.Arguments.TerminateDebuggee
-		s.stopDebugSession(killProcess)
+		err = s.stopDebugSession(killProcess)
 	} else {
 		s.stopNoDebugProcess()
 	}
-}
-=======
-	var err error
-	var exited error
-	if s.debugger != nil {
-		state, err := s.debugger.Command(&api.DebuggerCommand{Name: api.Halt}, nil)
-		if err != nil {
-			switch err.(type) {
-			case proc.ErrProcessExited:
-				exited = err
-			default:
-				s.log.Error(err)
-			}
-		} else if state.Exited {
-			exited = proc.ErrProcessExited{Pid: s.debugger.ProcessPid(), Status: state.ExitStatus}
-		}
-		// We always kill launched programs
-		kill := s.config.Debugger.AttachPid == 0
-		// In case of attach, we leave the program
-		// running by default, which can be
-		// overridden by an explicit request to terminate.
-		if request.Arguments.TerminateDebuggee {
-			kill = true
-		}
-		if exited != nil {
-			s.logToConsole(exited.Error())
-			s.logToConsole("Detaching")
-		} else if kill {
-			s.logToConsole("Detaching and terminating target process")
-		} else {
-			s.logToConsole("Detaching without terminating target processs")
-		}
-		err = s.debugger.Detach(kill)
-		if err != nil {
-			switch err.(type) {
-			case proc.ErrProcessExited:
-				exited = err
-				s.logToConsole(exited.Error())
-			default:
-				s.log.Error(err)
-			}
-		}
-	} else {
-		s.stopNoDebugProcess()
-	}
-	if err != nil && exited == nil {
+	if err != nil {
 		s.sendErrorResponse(request.Request, DisconnectError, "Error while disconnecting", err.Error())
 	} else {
 		s.send(&dap.DisconnectResponse{Response: *newResponse(request.Request)})
 	}
->>>>>>> 3c69f743
+}
 
 // stopDebugSession is called from Stop (main goroutine) and
 // onDisconnectRequest (run goroutine) and requires holding mu lock.
-func (s *Server) stopDebugSession(killProcess bool) {
+// Returns any detach error other than proc.ErrProcessExited.
+func (s *Server) stopDebugSession(killProcess bool) error {
 	if s.debugger == nil {
-		return
-	}
-	_, err := s.debugger.Command(&api.DebuggerCommand{Name: api.Halt}, nil)
+		return nil
+	}
+	var err error
+	var exited error
+	state, err := s.debugger.Command(&api.DebuggerCommand{Name: api.Halt}, nil)
+	if err == proc.ErrProcessDetached {
+		s.log.Debug(err)
+		return nil
+	}
 	if err != nil {
-		s.log.Debug(err)
-	}
-	if err == proc.ErrProcessDetached {
-		return
+		switch err.(type) {
+		case proc.ErrProcessExited:
+			exited = err
+		default:
+			s.log.Error(err)
+		}
+	} else if state.Exited {
+		exited = proc.ErrProcessExited{Pid: s.debugger.ProcessPid(), Status: state.ExitStatus}
+	}
+	if exited != nil {
+		s.logToConsole(exited.Error())
+		s.logToConsole("Detaching")
+	} else if killProcess {
+		s.logToConsole("Detaching and terminating target process")
+	} else {
+		s.logToConsole("Detaching without terminating target processs")
 	}
 	err = s.debugger.Detach(killProcess)
 	if err != nil {
 		switch err.(type) {
-		case *proc.ErrProcessExited:
+		case proc.ErrProcessExited:
 			s.log.Debug(err)
+			s.logToConsole(exited.Error())
+			err = nil
 		default:
 			s.log.Error(err)
 		}
 	}
+	return err
 }
 
 func (s *Server) onSetBreakpointsRequest(request *dap.SetBreakpointsRequest) {
@@ -962,9 +913,11 @@
 		s.config.Debugger.AttachPid = int(pid)
 		s.setLaunchAttachArgs(request)
 		var err error
-		s.mu.Lock()
-		s.debugger, err = debugger.New(&s.config.Debugger, nil)
-		s.mu.Unlock()
+		func() {
+			s.mu.Lock()
+			defer s.mu.Unlock() // Make sure to unlock in case of panic that will become internal error
+			s.debugger, err = debugger.New(&s.config.Debugger, nil)
+		}()
 		if err != nil {
 			s.sendErrorResponse(request.Request, FailedToAttach, "Failed to attach", err.Error())
 			return
