--- conflicted
+++ resolved
@@ -1857,13 +1857,8 @@
 			}
 		}
 		// TODO(polina): as far as I can tell, evaluateName is ignored by vscode for expression variables.
-<<<<<<< HEAD
 		// Should it be skipped alltogether for all levels?
 		exprVal, exprRef := s.convertVariableEvaluate(exprVar, fmt.Sprintf("(%s)", request.Arguments.Expression))
-=======
-		// Should it be skipped altogether for all levels?
-		exprVal, exprRef := s.convertVariable(exprVar, fmt.Sprintf("(%s)", request.Arguments.Expression))
->>>>>>> 9de00304
 		response.Body = dap.EvaluateResponseBody{Result: exprVal, VariablesReference: exprRef}
 	}
 	s.send(response)
