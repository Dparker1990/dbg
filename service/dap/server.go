// Package dap implements VSCode's Debug Adaptor Protocol (DAP).
// This allows delve to communicate with frontends using DAP
// without a separate adaptor. The frontend will run the debugger
// (which now doubles as an adaptor) in server mode listening on
// a port and communicating over TCP. This is work in progress,
// so for now Delve in dap mode only supports synchronous
// request-response communication, blocking while processing each request.
// For DAP details see https://microsoft.github.io/debug-adapter-protocol.
package dap

import (
	"bufio"
	"encoding/json"
	"fmt"
	"go/constant"
	"io"
	"net"
	"os"
	"os/exec"
	"path/filepath"
	"reflect"
	"regexp"
	"runtime"
	"strings"
	"sync"

	"github.com/go-delve/delve/pkg/gobuild"
	"github.com/go-delve/delve/pkg/logflags"
	"github.com/go-delve/delve/pkg/proc"
	"github.com/go-delve/delve/service"
	"github.com/go-delve/delve/service/api"
	"github.com/go-delve/delve/service/debugger"
	"github.com/google/go-dap"
	"github.com/sirupsen/logrus"
)

// Server implements a DAP server that can accept a single client for
// a single debug session (for now). It does yet not support restarting.
// That means that in addition to explicit shutdown requests,
// program termination and failed or closed client connection
// would also result in stopping this single-use server.
//
// The DAP server operates via the following goroutines:
//
// (1) Main goroutine where the server is created via NewServer(),
// started via Run() and stopped via Stop(). Once the server is
// started, this goroutine blocks until it receives a stop-server
// signal that can come from an OS interrupt (such as Ctrl-C) or
// config.DisconnectChan (passed to NewServer()) as a result of
// client connection failure or closure or a DAP disconnect request.
//
// (2) Run goroutine started from Run() that serves as both
// a listener and a client goroutine. It accepts a client connection,
// reads, decodes and processes each request, issuing commands to the
// underlying debugger and sending back events and responses.
// This gorouitne sends a stop-server signal via config.DisconnecChan
// when encounering a clientt connection error or responding to
// a DAP disconnect request.
//
// TODO(polina): add another layer of per-client goroutines to support multiple clients
// TODO(polina): make it asynchronous (i.e. launch goroutine per request)
type Server struct {
	// config is all the information necessary to start the debugger and server.
	config *service.Config
	// listener is used to accept the client connection.
	listener net.Listener
	// conn is the accepted client connection.
	conn net.Conn
	// stopTriggered is closed when the server is Stop()-ed. This can be used to signal
	// to goroutines run by the server that it's time to quit.
	stopTriggered chan struct{}
	// reader is used to read requests from the connection.
	reader *bufio.Reader
	// debugger is the underlying debugger service.
	debugger *debugger.Debugger
	// log is used for structured logging.
	log *logrus.Entry
	// binaryToRemove is the compiled binary to be removed on disconnect.
	binaryToRemove string
	// stackFrameHandles maps frames of each goroutine to unique ids across all goroutines.
	// Reset at every stop.
	stackFrameHandles *handlesMap
	// variableHandles maps compound variables to unique references within their stack frame.
	// Reset at every stop.
	// See also comment for convertVariable.
	variableHandles *variablesHandlesMap
	// args tracks special settings for handling debug session requests.
	args launchAttachArgs

	// mu synchronizes access to objects set on start-up (from run goroutine)
	// and stopped on teardown (from main goroutine)
	mu sync.Mutex

	// noDebugProcess is set for the noDebug launch process.
	noDebugProcess *exec.Cmd
}

// launchAttachArgs captures arguments from launch/attach request that
// impact handling of subsequent requests.
type launchAttachArgs struct {
	// stopOnEntry is set to automatically stop the debugee after start.
	stopOnEntry bool
	// stackTraceDepth is the maximum length of the returned list of stack frames.
	stackTraceDepth int
	// showGlobalVariables indicates if global package variables should be loaded.
	showGlobalVariables bool
}

// defaultArgs borrows the defaults for the arguments from the original vscode-go adapter.
var defaultArgs = launchAttachArgs{
	stopOnEntry:         false,
	stackTraceDepth:     50,
	showGlobalVariables: false,
}

// DefaultLoadConfig controls how variables are loaded from the target's memory, borrowing the
// default value from the original vscode-go debug adapter and rpc server.
// TODO(polina): Support setting config via launch/attach args or only rely on on-demand loading?
var DefaultLoadConfig = proc.LoadConfig{
	FollowPointers:     true,
	MaxVariableRecurse: 1,
	MaxStringLen:       64,
	MaxArrayValues:     64,
	MaxStructFields:    -1,
}

// NewServer creates a new DAP Server. It takes an opened Listener
// via config and assumes its ownership. config.DisconnectChan has to be set;
// it will be closed by the server when the client fails to connect,
// disconnects or requests shutdown. Once config.DisconnectChan is closed,
// Server.Stop() must be called to shutdown this single-user server.
func NewServer(config *service.Config) *Server {
	logger := logflags.DAPLogger()
	logflags.WriteDAPListeningMessage(config.Listener.Addr().String())
	logger.Debug("DAP server pid = ", os.Getpid())
	return &Server{
		config:            config,
		listener:          config.Listener,
		stopTriggered:     make(chan struct{}),
		log:               logger,
		stackFrameHandles: newHandlesMap(),
		variableHandles:   newVariablesHandlesMap(),
		args:              defaultArgs,
	}
}

// If user-specified options are provided via Launch/AttachRequest,
// we override the defaults for optional args.
func (s *Server) setLaunchAttachArgs(request dap.LaunchAttachRequest) {
	stop, ok := request.GetArguments()["stopOnEntry"].(bool)
	if ok {
		s.args.stopOnEntry = stop
	}
	depth, ok := request.GetArguments()["stackTraceDepth"].(float64)
	if ok && depth > 0 {
		s.args.stackTraceDepth = int(depth)
	}
	globals, ok := request.GetArguments()["showGlobalVariables"].(bool)
	if ok {
		s.args.showGlobalVariables = globals
	}
}

// Stop stops the DAP debugger service, closes the listener and the client
// connection. It shuts down the underlying debugger and kills the target
// process if it was launched by it or stops the noDebug process.
// This method mustn't be called more than once.
func (s *Server) Stop() {
	close(s.stopTriggered)
	_ = s.listener.Close()

	s.mu.Lock()
	if s.conn != nil {
		// Unless Stop() was called after serveDAPCodec()
		// returned, this will result in closed connection error
		// on next read, breaking out of the read loop and
		// allowing the run goroutine to exit.
		_ = s.conn.Close()
	}

	if s.debugger != nil {
<<<<<<< HEAD
		killProcess := s.config.Debugger.AttachPid == 0
		s.stopDebugSession(killProcess)
=======
		kill := s.config.Debugger.AttachPid == 0
		if err := s.debugger.Detach(kill); err != nil {
			switch err.(type) {
			case *proc.ErrProcessExited:
				s.log.Debug(err)
			default:
				s.log.Error(err)
			}
		}
>>>>>>> 618f3669
	} else {
		s.stopNoDebugProcess()
	}
	s.mu.Unlock()
}

// triggerServerStop closes config.DisconnectChan if not nil, which
// signals that client sent a disconnect request or there was connection
// failure or closure. Since the server currently services only one
// client, this is used as a signal to stop the entire server.
// The function safeguards agaist closing the channel more
// than once and can be called multiple times. It is not thread-safe
// and is currently only called from the run goroutine.
// TODO(polina): lock this when we add more goroutines that could call
// this when we support asynchronous request-response communication.
func (s *Server) triggerServerStop() {
	// Avoid accidentally closing the channel twice and causing a panic, when
	// this function is called more than once. For example, we could have the
	// following sequence of events:
	// -- run goroutine: calls onDisconnectRequest()
	// -- run goroutine: calls triggerServerStop()
	// -- main goroutine: calls Stop()
	// -- main goroutine: Stop() closes client connection (or client closed it)
	// -- run goroutine: serveDAPCodec() gets "closed network connection"
	// -- run goroutine: serveDAPCodec() returns and calls triggerServerStop()
	if s.config.DisconnectChan != nil {
		close(s.config.DisconnectChan)
		s.config.DisconnectChan = nil
	}
	if s.binaryToRemove != "" {
		gobuild.Remove(s.binaryToRemove)
		s.binaryToRemove = ""
	}
}

// Run launches a new goroutine where it accepts a client connection
// and starts processing requests from it. Use Stop() to close connection.
// The server does not support multiple clients, serially or in parallel.
// The server should be restarted for every new debug session.
// The debugger won't be started until launch/attach request is received.
// TODO(polina): allow new client connections for new debug sessions,
// so the editor needs to launch delve only once?
func (s *Server) Run() {
	go func() {
		conn, err := s.listener.Accept()
		if err != nil {
			select {
			case <-s.stopTriggered:
			default:
				s.log.Errorf("Error accepting client connection: %s\n", err)
				s.triggerServerStop()
			}
			return
		}
		s.mu.Lock()
		s.conn = conn
		s.mu.Unlock()
		s.serveDAPCodec()
	}()
}

// serveDAPCodec reads and decodes requests from the client
// until it encounters an error or EOF, when it sends
// a disconnect signal and returns.
func (s *Server) serveDAPCodec() {
	s.reader = bufio.NewReader(s.conn)
	for {
		request, err := dap.ReadProtocolMessage(s.reader)
		// TODO(polina): Differentiate between errors and handle them
		// gracefully. For example,
		// -- "Request command 'foo' is not supported" means we
		// potentially got some new DAP request that we do not yet have
		// decoding support for, so we can respond with an ErrorResponse.
		// TODO(polina): to support this add Seq to
		// dap.DecodeProtocolMessageFieldError.
		if err != nil {
			select {
			case <-s.stopTriggered:
			default:
				if err != io.EOF {
					s.log.Error("DAP error: ", err)
				}
				s.triggerServerStop()
			}
			return
		}
		s.handleRequest(request)
	}
}

func (s *Server) handleRequest(request dap.Message) {
	defer func() {
		// In case a handler panics, we catch the panic and send an error response
		// back to the client.
		if ierr := recover(); ierr != nil {
			s.sendInternalErrorResponse(request.GetSeq(), fmt.Sprintf("%v", ierr))
		}
	}()

	jsonmsg, _ := json.Marshal(request)
	s.log.Debug("[<- from client]", string(jsonmsg))

	switch request := request.(type) {
	case *dap.InitializeRequest:
		// Required
		s.onInitializeRequest(request)
	case *dap.LaunchRequest:
		// Required
		s.onLaunchRequest(request)
	case *dap.AttachRequest:
		// Required
		s.onAttachRequest(request)
	case *dap.DisconnectRequest:
		// Required
		s.onDisconnectRequest(request)
	case *dap.TerminateRequest:
		// Optional (capability ‘supportsTerminateRequest‘)
		// TODO: implement this request in V1
		s.onTerminateRequest(request)
	case *dap.RestartRequest:
		// Optional (capability ‘supportsRestartRequest’)
		// TODO: implement this request in V1
		s.onRestartRequest(request)
	case *dap.SetBreakpointsRequest:
		// Required
		s.onSetBreakpointsRequest(request)
	case *dap.SetFunctionBreakpointsRequest:
		// Optional (capability ‘supportsFunctionBreakpoints’)
		// TODO: implement this request in V1
		s.onSetFunctionBreakpointsRequest(request)
	case *dap.SetExceptionBreakpointsRequest:
		// Optional (capability ‘exceptionBreakpointFilters’)
		s.onSetExceptionBreakpointsRequest(request)
	case *dap.ConfigurationDoneRequest:
		// Optional (capability ‘supportsConfigurationDoneRequest’)
		// Supported by vscode-go
		s.onConfigurationDoneRequest(request)
	case *dap.ContinueRequest:
		// Required
		s.onContinueRequest(request)
	case *dap.NextRequest:
		// Required
		s.onNextRequest(request)
	case *dap.StepInRequest:
		// Required
		s.onStepInRequest(request)
	case *dap.StepOutRequest:
		// Required
		s.onStepOutRequest(request)
	case *dap.StepBackRequest:
		// Optional (capability ‘supportsStepBack’)
		// TODO: implement this request in V1
		s.onStepBackRequest(request)
	case *dap.ReverseContinueRequest:
		// Optional (capability ‘supportsStepBack’)
		// TODO: implement this request in V1
		s.onReverseContinueRequest(request)
	case *dap.RestartFrameRequest:
		// Optional (capability ’supportsRestartFrame’)
		s.sendUnsupportedErrorResponse(request.Request)
	case *dap.GotoRequest:
		// Optional (capability ‘supportsGotoTargetsRequest’)
		s.sendUnsupportedErrorResponse(request.Request)
	case *dap.PauseRequest:
		// Required
		// TODO: implement this request in V0
		s.onPauseRequest(request)
	case *dap.StackTraceRequest:
		// Required
		s.onStackTraceRequest(request)
	case *dap.ScopesRequest:
		// Required
		s.onScopesRequest(request)
	case *dap.VariablesRequest:
		// Required
		s.onVariablesRequest(request)
	case *dap.SetVariableRequest:
		// Optional (capability ‘supportsSetVariable’)
		// Supported by vscode-go
		// TODO: implement this request in V0
		s.onSetVariableRequest(request)
	case *dap.SetExpressionRequest:
		// Optional (capability ‘supportsSetExpression’)
		// TODO: implement this request in V1
		s.onSetExpressionRequest(request)
	case *dap.SourceRequest:
		// Required
		// This does not make sense in the context of Go as
		// the source cannot be a string eval'ed at runtime.
		s.sendUnsupportedErrorResponse(request.Request)
	case *dap.ThreadsRequest:
		// Required
		s.onThreadsRequest(request)
	case *dap.TerminateThreadsRequest:
		// Optional (capability ‘supportsTerminateThreadsRequest’)
		s.sendUnsupportedErrorResponse(request.Request)
	case *dap.EvaluateRequest:
		// Required
		s.onEvaluateRequest(request)
	case *dap.StepInTargetsRequest:
		// Optional (capability ‘supportsStepInTargetsRequest’)
		s.sendUnsupportedErrorResponse(request.Request)
	case *dap.GotoTargetsRequest:
		// Optional (capability ‘supportsGotoTargetsRequest’)
		s.sendUnsupportedErrorResponse(request.Request)
	case *dap.CompletionsRequest:
		// Optional (capability ‘supportsCompletionsRequest’)
		s.sendUnsupportedErrorResponse(request.Request)
	case *dap.ExceptionInfoRequest:
		// Optional (capability ‘supportsExceptionInfoRequest’)
		// TODO: does this request make sense for delve?
		s.sendUnsupportedErrorResponse(request.Request)
	case *dap.LoadedSourcesRequest:
		// Optional (capability ‘supportsLoadedSourcesRequest’)
		// TODO: implement this request in V1
		s.onLoadedSourcesRequest(request)
	case *dap.DataBreakpointInfoRequest:
		// Optional (capability ‘supportsDataBreakpoints’)
		s.sendUnsupportedErrorResponse(request.Request)
	case *dap.SetDataBreakpointsRequest:
		// Optional (capability ‘supportsDataBreakpoints’)
		s.sendUnsupportedErrorResponse(request.Request)
	case *dap.ReadMemoryRequest:
		// Optional (capability ‘supportsReadMemoryRequest‘)
		// TODO: implement this request in V1
		s.onReadMemoryRequest(request)
	case *dap.DisassembleRequest:
		// Optional (capability ‘supportsDisassembleRequest’)
		// TODO: implement this request in V1
		s.onDisassembleRequest(request)
	case *dap.CancelRequest:
		// Optional (capability ‘supportsCancelRequest’)
		// TODO: does this request make sense for delve?
		s.onCancelRequest(request)
	case *dap.BreakpointLocationsRequest:
		// Optional (capability ‘supportsBreakpointLocationsRequest’)
		s.sendUnsupportedErrorResponse(request.Request)
	case *dap.ModulesRequest:
		// Optional (capability ‘supportsModulesRequest’)
		// TODO: does this request make sense for delve?
		s.sendUnsupportedErrorResponse(request.Request)
	default:
		// This is a DAP message that go-dap has a struct for, so
		// decoding succeeded, but this function does not know how
		// to handle.
		s.sendInternalErrorResponse(request.GetSeq(), fmt.Sprintf("Unable to process %#v\n", request))
	}
}

func (s *Server) send(message dap.Message) {
	jsonmsg, _ := json.Marshal(message)
	s.log.Debug("[-> to client]", string(jsonmsg))
	_ = dap.WriteProtocolMessage(s.conn, message)
}

func (s *Server) onInitializeRequest(request *dap.InitializeRequest) {
	// TODO(polina): Respond with an error if debug session is in progress?
	response := &dap.InitializeResponse{Response: *newResponse(request.Request)}
	response.Body.SupportsConfigurationDoneRequest = true
	response.Body.SupportsConditionalBreakpoints = true
	response.Body.SupportsDelayedStackTraceLoading = true
	response.Body.SupportTerminateDebuggee = true
	// TODO(polina): support this to match vscode-go functionality
	response.Body.SupportsSetVariable = false
	// TODO(polina): support these requests in addition to vscode-go feature parity
	response.Body.SupportsTerminateRequest = false
	response.Body.SupportsRestartRequest = false
	response.Body.SupportsFunctionBreakpoints = false
	response.Body.SupportsStepBack = false
	response.Body.SupportsSetExpression = false
	response.Body.SupportsLoadedSourcesRequest = false
	response.Body.SupportsReadMemoryRequest = false
	response.Body.SupportsDisassembleRequest = false
	response.Body.SupportsCancelRequest = false
	s.send(response)
}

// Default output file pathname for the compiled binary in debug or test modes,
// relative to the current working directory of the server.
const defaultDebugBinary string = "./__debug_bin"

func cleanExeName(name string) string {
	if runtime.GOOS == "windows" && filepath.Ext(name) != ".exe" {
		return name + ".exe"
	}
	return name
}

func (s *Server) onLaunchRequest(request *dap.LaunchRequest) {
	// Validate launch request mode
	mode, ok := request.Arguments["mode"]
	if !ok || mode == "" {
		mode = "debug"
	}
	if !isValidLaunchMode(mode) {
		s.sendErrorResponse(request.Request,
			FailedToLaunch, "Failed to launch",
			fmt.Sprintf("Unsupported 'mode' value %q in debug configuration.", mode))
		return
	}

	// TODO(polina): Respond with an error if debug session is in progress?
	program, ok := request.Arguments["program"].(string)
	if !ok || program == "" {
		s.sendErrorResponse(request.Request,
			FailedToLaunch, "Failed to launch",
			"The program attribute is missing in debug configuration.")
		return
	}

	if mode == "debug" || mode == "test" {
		output, ok := request.Arguments["output"].(string)
		if !ok || output == "" {
			output = cleanExeName(defaultDebugBinary)
		}
		debugbinary, err := filepath.Abs(output)
		if err != nil {
			s.sendInternalErrorResponse(request.Seq, err.Error())
			return
		}

		buildFlags := ""
		buildFlagsArg, ok := request.Arguments["buildFlags"]
		if ok {
			buildFlags, ok = buildFlagsArg.(string)
			if !ok {
				s.sendErrorResponse(request.Request,
					FailedToLaunch, "Failed to launch",
					fmt.Sprintf("'buildFlags' attribute '%v' in debug configuration is not a string.", buildFlagsArg))
				return
			}
		}

		s.log.Debugf("building binary at %s", debugbinary)
		switch mode {
		case "debug":
			err = gobuild.GoBuild(debugbinary, []string{program}, buildFlags)
		case "test":
			err = gobuild.GoTestBuild(debugbinary, []string{program}, buildFlags)
		}
		if err != nil {
			s.sendErrorResponse(request.Request,
				FailedToLaunch, "Failed to launch",
				fmt.Sprintf("Build error: %s", err.Error()))
			return
		}
		program = debugbinary
		s.binaryToRemove = debugbinary
	}

	s.setLaunchAttachArgs(request)

	var targetArgs []string
	args, ok := request.Arguments["args"]
	if ok {
		argsParsed, ok := args.([]interface{})
		if !ok {
			s.sendErrorResponse(request.Request,
				FailedToLaunch, "Failed to launch",
				fmt.Sprintf("'args' attribute '%v' in debug configuration is not an array.", args))
			return
		}
		for _, arg := range argsParsed {
			argParsed, ok := arg.(string)
			if !ok {
				s.sendErrorResponse(request.Request,
					FailedToLaunch, "Failed to launch",
					fmt.Sprintf("value '%v' in 'args' attribute in debug configuration is not a string.", arg))
				return
			}
			targetArgs = append(targetArgs, argParsed)
		}
	}

	s.config.ProcessArgs = append([]string{program}, targetArgs...)
	s.config.Debugger.WorkingDir = filepath.Dir(program)

	// Set the WorkingDir for this program to the one specified in the request arguments.
	wd, ok := request.Arguments["wd"]
	if ok {
		wdParsed, ok := wd.(string)
		if !ok {
			s.sendErrorResponse(request.Request,
				FailedToLaunch, "Failed to launch",
				fmt.Sprintf("'wd' attribute '%v' in debug configuration is not a string.", wd))
			return
		}
		s.config.Debugger.WorkingDir = wdParsed
	}

	if noDebug, ok := request.Arguments["noDebug"].(bool); ok && noDebug {
		cmd, err := s.startNoDebugProcess(program, targetArgs, s.config.Debugger.WorkingDir)
		if err != nil {
			s.sendErrorResponse(request.Request, FailedToLaunch, "Failed to launch", err.Error())
			return
		}
		// Skip 'initialized' event, which will prevent the client from sending
		// debug-related requests.
		s.send(&dap.LaunchResponse{Response: *newResponse(request.Request)})

		// Then, block until the program terminates or is stopped.
		if err := cmd.Wait(); err != nil {
			s.log.Debugf("program exited: %v", err)
		}

		stopped := false
		s.mu.Lock()
		stopped = s.noDebugProcess == nil // if it was stopped, this should be nil.
		s.noDebugProcess = nil
		s.mu.Unlock()

		if !stopped {
			s.send(&dap.TerminatedEvent{Event: *newEvent("terminated")})
		}
		return
	}

	var err error
	s.mu.Lock()
	defer s.mu.Unlock()
	if s.debugger, err = debugger.New(&s.config.Debugger, s.config.ProcessArgs); err != nil {
		s.sendErrorResponse(request.Request, FailedToLaunch, "Failed to launch", err.Error())
		return
	}
	s.send(&dap.InitializedEvent{Event: *newEvent("initialized")})
	s.send(&dap.LaunchResponse{Response: *newResponse(request.Request)})
}

func (s *Server) startNoDebugProcess(program string, targetArgs []string, wd string) (*exec.Cmd, error) {
	s.mu.Lock()
	defer s.mu.Unlock()
	if s.noDebugProcess != nil {
		return nil, fmt.Errorf("another launch request is in progress")
	}
	cmd := exec.Command(program, targetArgs...)
	cmd.Stdout, cmd.Stderr, cmd.Stdin, cmd.Dir = os.Stdout, os.Stderr, os.Stdin, wd
	if err := cmd.Start(); err != nil {
		return nil, err
	}
	s.noDebugProcess = cmd
	return cmd, nil
}

func (s *Server) stopNoDebugProcess() {
<<<<<<< HEAD
	if s.noDebugProcess == nil {
		return
	}
=======
	s.mu.Lock()
	p := s.noDebugProcess
	s.noDebugProcess = nil
	defer s.mu.Unlock()
>>>>>>> 618f3669

	// TODO(hyangah): gracefully terminate the process and its children processes.
	if p != nil && !p.ProcessState.Exited() {
		p.Process.Kill() // Don't check error. Process killing and self-termination may race.
	}
}

// TODO(polina): support "remote" mode
func isValidLaunchMode(launchMode interface{}) bool {
	switch launchMode {
	case "exec", "debug", "test":
		return true
	}

	return false
}

// onDisconnectRequest handles the DisconnectRequest. Per the DAP spec,
// it disconnects the debuggee and signals that the debug adaptor
// (in our case this TCP server) can be terminated.
func (s *Server) onDisconnectRequest(request *dap.DisconnectRequest) {
	s.send(&dap.DisconnectResponse{Response: *newResponse(request.Request)})
	s.mu.Lock()
	if s.debugger != nil {
		// We always kill launched programs.
		// In case of attach, we leave the program
		// running by default, which can be
		// overridden by an explicit request to terminate.
		killProcess := s.config.Debugger.AttachPid == 0 || request.Arguments.TerminateDebuggee
		s.stopDebugSession(killProcess)
	} else {
		s.stopNoDebugProcess()
	}
<<<<<<< HEAD
	s.mu.Unlock()
	s.triggerServerStop()
}

func (s *Server) stopDebugSession(killProcess bool) {
	_, err := s.debugger.Command(&api.DebuggerCommand{Name: api.Halt}, nil)
	if err == proc.ErrProcessDetached {
		s.log.Debug(err)
		return
	} else if err == nil {
		err = s.debugger.Detach(killProcess)
	}
	if err != nil {
		switch err.(type) {
		case *proc.ErrProcessExited:
			s.log.Debug(err)
		default:
			s.log.Error(err)
		}
	}
=======

	// TODO(polina): make thread-safe when handlers become asynchronous.
	s.signalDisconnect()
>>>>>>> 618f3669
}

func (s *Server) onSetBreakpointsRequest(request *dap.SetBreakpointsRequest) {
	if s.noDebugProcess != nil {
		s.sendErrorResponse(request.Request, UnableToSetBreakpoints, "Unable to set or clear breakpoints", "running in noDebug mode")
		return
	}
	// TODO(polina): handle this while running by halting first.

	if request.Arguments.Source.Path == "" {
		s.sendErrorResponse(request.Request, UnableToSetBreakpoints, "Unable to set or clear breakpoints", "empty file path")
		return
	}

	// According to the spec we should "set multiple breakpoints for a single source
	// and clear all previous breakpoints in that source." The simplest way is
	// to clear all and then set all.
	//
	// TODO(polina): should we optimize this as follows?
	// See https://github.com/golang/vscode-go/issues/163 for details.
	// If a breakpoint:
	// -- exists and not in request => ClearBreakpoint
	// -- exists and in request => AmendBreakpoint
	// -- doesn't exist and in request => SetBreakpoint

	// Clear all existing breakpoints in the file.
	existing := s.debugger.Breakpoints()
	for _, bp := range existing {
		// Skip special breakpoints such as for panic.
		if bp.ID < 0 {
			continue
		}
		// Skip other source files.
		// TODO(polina): should this be normalized because of different OSes?
		if bp.File != request.Arguments.Source.Path {
			continue
		}
		_, err := s.debugger.ClearBreakpoint(bp)
		if err != nil {
			s.sendErrorResponse(request.Request, UnableToSetBreakpoints, "Unable to set or clear breakpoints", err.Error())
			return
		}
	}

	// Set all requested breakpoints.
	response := &dap.SetBreakpointsResponse{Response: *newResponse(request.Request)}
	response.Body.Breakpoints = make([]dap.Breakpoint, len(request.Arguments.Breakpoints))
	for i, want := range request.Arguments.Breakpoints {
		got, err := s.debugger.CreateBreakpoint(
			&api.Breakpoint{File: request.Arguments.Source.Path, Line: want.Line, Cond: want.Condition})
		response.Body.Breakpoints[i].Verified = (err == nil)
		if err != nil {
			response.Body.Breakpoints[i].Line = want.Line
			response.Body.Breakpoints[i].Message = err.Error()
		} else {
			response.Body.Breakpoints[i].Id = got.ID
			response.Body.Breakpoints[i].Line = got.Line
			response.Body.Breakpoints[i].Source = dap.Source{Name: request.Arguments.Source.Name, Path: request.Arguments.Source.Path}
		}
	}
	s.send(response)
}

func (s *Server) onSetExceptionBreakpointsRequest(request *dap.SetExceptionBreakpointsRequest) {
	// Unlike what DAP documentation claims, this request is always sent
	// even though we specified no filters at initialization. Handle as no-op.
	s.send(&dap.SetExceptionBreakpointsResponse{Response: *newResponse(request.Request)})
}

func (s *Server) onConfigurationDoneRequest(request *dap.ConfigurationDoneRequest) {
	if s.debugger != nil && s.args.stopOnEntry {
		e := &dap.StoppedEvent{
			Event: *newEvent("stopped"),
			Body:  dap.StoppedEventBody{Reason: "entry", ThreadId: 1, AllThreadsStopped: true},
		}
		s.send(e)
	}
	s.send(&dap.ConfigurationDoneResponse{Response: *newResponse(request.Request)})
	if s.debugger != nil && !s.args.stopOnEntry {
		s.doCommand(api.Continue)
	}
}

func (s *Server) onContinueRequest(request *dap.ContinueRequest) {
	s.send(&dap.ContinueResponse{
		Response: *newResponse(request.Request),
		Body:     dap.ContinueResponseBody{AllThreadsContinued: true}})
	s.doCommand(api.Continue)
}

func fnName(loc *proc.Location) string {
	if loc.Fn == nil {
		return "???"
	}
	return loc.Fn.Name
}

func (s *Server) onThreadsRequest(request *dap.ThreadsRequest) {
	if s.debugger == nil {
		s.sendErrorResponse(request.Request, UnableToDisplayThreads, "Unable to display threads", "debugger is nil")
		return
	}
	gs, _, err := s.debugger.Goroutines(0, 0)
	if err != nil {
		switch err.(type) {
		case *proc.ErrProcessExited:
			// If the program exits very quickly, the initial threads request will complete after it has exited.
			// A TerminatedEvent has already been sent. Ignore the err returned in this case.
			s.send(&dap.ThreadsResponse{Response: *newResponse(request.Request)})
		default:
			s.sendErrorResponse(request.Request, UnableToDisplayThreads, "Unable to display threads", err.Error())
		}
		return
	}

	threads := make([]dap.Thread, len(gs))
	if len(threads) == 0 {
		// Depending on the debug session stage, goroutines information
		// might not be available. However, the DAP spec states that
		// "even if a debug adapter does not support multiple threads,
		// it must implement the threads request and return a single
		// (dummy) thread".
		threads = []dap.Thread{{Id: 1, Name: "Dummy"}}
	} else {
		state, err := s.debugger.State( /*nowait*/ true)
		if err != nil {
			s.sendErrorResponse(request.Request, UnableToDisplayThreads, "Unable to display threads", err.Error())
			return
		}
		s.debugger.LockTarget()
		defer s.debugger.UnlockTarget()

		for i, g := range gs {
			selected := ""
			if state.SelectedGoroutine != nil && g.ID == state.SelectedGoroutine.ID {
				selected = "* "
			}
			thread := ""
			if g.Thread != nil && g.Thread.ThreadID() != 0 {
				thread = fmt.Sprintf(" (Thread %d)", g.Thread.ThreadID())
			}
			// File name and line number are communicated via `stackTrace`
			// so no need to include them here.
			loc := g.UserCurrent()
			threads[i].Name = fmt.Sprintf("%s[Go %d] %s%s", selected, g.ID, fnName(&loc), thread)
			threads[i].Id = g.ID
		}
	}
	response := &dap.ThreadsResponse{
		Response: *newResponse(request.Request),
		Body:     dap.ThreadsResponseBody{Threads: threads},
	}
	s.send(response)
}

// onAttachRequest handles 'attach' request.
// This is a mandatory request to support.
func (s *Server) onAttachRequest(request *dap.AttachRequest) {
	mode, ok := request.Arguments["mode"]
	if !ok || mode == "" {
		mode = "local"
	}
	if mode == "local" {
		pid, ok := request.Arguments["processId"].(float64)
		if !ok || pid == 0 {
			s.sendErrorResponse(request.Request,
				FailedToAttach, "Failed to attach",
				"The 'processId' attribute is missing in debug configuration")
			return
		}
		s.config.Debugger.AttachPid = int(pid)
		s.setLaunchAttachArgs(request)
		var err error
		if s.debugger, err = debugger.New(&s.config.Debugger, nil); err != nil {
			s.sendErrorResponse(request.Request,
				FailedToAttach, "Failed to attach", err.Error())
			return
		}
	} else {
		// TODO(polina): support 'remote' mode with 'host' and 'port'
		s.sendErrorResponse(request.Request,
			FailedToAttach, "Failed to attach",
			fmt.Sprintf("Unsupported 'mode' value %q in debug configuration", mode))
		return
	}
	// Notify the client that the debugger is ready to start accepting
	// configuration requests for setting breakpoints, etc. The client
	// will end the configuration sequence with 'configurationDone'.
	s.send(&dap.InitializedEvent{Event: *newEvent("initialized")})
	s.send(&dap.AttachResponse{Response: *newResponse(request.Request)})
}

// onNextRequest handles 'next' request.
// This is a mandatory request to support.
func (s *Server) onNextRequest(request *dap.NextRequest) {
	s.send(&dap.NextResponse{Response: *newResponse(request.Request)})
	s.doStepCommand(api.Next, request.Arguments.ThreadId)
}

// onStepInRequest handles 'stepIn' request
// This is a mandatory request to support.
func (s *Server) onStepInRequest(request *dap.StepInRequest) {
	s.send(&dap.StepInResponse{Response: *newResponse(request.Request)})
	s.doStepCommand(api.Step, request.Arguments.ThreadId)
}

// onStepOutRequest handles 'stepOut' request
// This is a mandatory request to support.
func (s *Server) onStepOutRequest(request *dap.StepOutRequest) {
	s.send(&dap.StepOutResponse{Response: *newResponse(request.Request)})
	s.doStepCommand(api.StepOut, request.Arguments.ThreadId)
}

func (s *Server) doStepCommand(command string, threadId int) {
	// Use SwitchGoroutine to change the current goroutine.
	state, err := s.debugger.Command(&api.DebuggerCommand{Name: api.SwitchGoroutine, GoroutineID: threadId}, nil)
	if err != nil {
		s.log.Errorf("Error switching goroutines while stepping: %e", err)
		// If we encounter an error, we will have to send a stopped event
		// since we already sent the step response.
		stopped := &dap.StoppedEvent{Event: *newEvent("stopped")}
		stopped.Body.AllThreadsStopped = true
		if state.SelectedGoroutine != nil {
			stopped.Body.ThreadId = state.SelectedGoroutine.ID
		} else if state.CurrentThread != nil {
			stopped.Body.ThreadId = state.CurrentThread.GoroutineID
		}
		stopped.Body.Reason = "error"
		stopped.Body.Text = err.Error()
		s.send(stopped)
		return
	}
	s.doCommand(command)
}

// onPauseRequest sends a not-yet-implemented error response.
// This is a mandatory request to support.
func (s *Server) onPauseRequest(request *dap.PauseRequest) { // TODO V0
	s.sendNotYetImplementedErrorResponse(request.Request)
}

// stackFrame represents the index of a frame within
// the context of a stack of a specific goroutine.
type stackFrame struct {
	goroutineID int
	frameIndex  int
}

// onStackTraceRequest handles ‘stackTrace’ requests.
// This is a mandatory request to support.
func (s *Server) onStackTraceRequest(request *dap.StackTraceRequest) {
	goroutineID := request.Arguments.ThreadId
	frames, err := s.debugger.Stacktrace(goroutineID, s.args.stackTraceDepth, 0)
	if err != nil {
		s.sendErrorResponse(request.Request, UnableToProduceStackTrace, "Unable to produce stack trace", err.Error())
		return
	}

	stackFrames := make([]dap.StackFrame, len(frames))
	for i, frame := range frames {
		loc := &frame.Call
		uniqueStackFrameID := s.stackFrameHandles.create(stackFrame{goroutineID, i})
		stackFrames[i] = dap.StackFrame{Id: uniqueStackFrameID, Line: loc.Line, Name: fnName(loc)}
		if loc.File != "<autogenerated>" {
			stackFrames[i].Source = dap.Source{Name: filepath.Base(loc.File), Path: loc.File}
		}
		stackFrames[i].Column = 0
	}
	// Since the backend doesn't support paging, we load all frames up to
	// pre-configured depth every time and then slice them here per
	// `supportsDelayedStackTraceLoading` capability.
	// TODO(polina): consider optimizing this, so subsequent stack requests
	// slice already loaded frames and handles instead of reloading every time.
	if request.Arguments.StartFrame > 0 {
		stackFrames = stackFrames[min(request.Arguments.StartFrame, len(stackFrames)):]
	}
	if request.Arguments.Levels > 0 {
		stackFrames = stackFrames[:min(request.Arguments.Levels, len(stackFrames))]
	}
	response := &dap.StackTraceResponse{
		Response: *newResponse(request.Request),
		Body:     dap.StackTraceResponseBody{StackFrames: stackFrames, TotalFrames: len(frames)},
	}
	s.send(response)
}

// onScopesRequest handles 'scopes' requests.
// This is a mandatory request to support.
func (s *Server) onScopesRequest(request *dap.ScopesRequest) {
	sf, ok := s.stackFrameHandles.get(request.Arguments.FrameId)
	if !ok {
		s.sendErrorResponse(request.Request, UnableToListLocals, "Unable to list locals", fmt.Sprintf("unknown frame id %d", request.Arguments.FrameId))
		return
	}

	goid := sf.(stackFrame).goroutineID
	frame := sf.(stackFrame).frameIndex

	// Retrieve arguments
	args, err := s.debugger.FunctionArguments(goid, frame, 0, DefaultLoadConfig)
	if err != nil {
		s.sendErrorResponse(request.Request, UnableToListArgs, "Unable to list args", err.Error())
		return
	}
	argScope := &fullyQualifiedVariable{&proc.Variable{Name: "Arguments", Children: slicePtrVarToSliceVar(args)}, "", true}

	// Retrieve local variables
	locals, err := s.debugger.LocalVariables(goid, frame, 0, DefaultLoadConfig)
	if err != nil {
		s.sendErrorResponse(request.Request, UnableToListLocals, "Unable to list locals", err.Error())
		return
	}
	locScope := &fullyQualifiedVariable{&proc.Variable{Name: "Locals", Children: slicePtrVarToSliceVar(locals)}, "", true}

	// TODO(polina): Annotate shadowed variables

	scopeArgs := dap.Scope{Name: argScope.Name, VariablesReference: s.variableHandles.create(argScope)}
	scopeLocals := dap.Scope{Name: locScope.Name, VariablesReference: s.variableHandles.create(locScope)}
	scopes := []dap.Scope{scopeArgs, scopeLocals}

	if s.args.showGlobalVariables {
		// Limit what global variables we will return to the current package only.
		// TODO(polina): This is how vscode-go currently does it to make
		// the amount of the returned data manageable. In fact, this is
		// considered so expensive even with the package filter, that
		// the default for showGlobalVariables was recently flipped to
		// not showing. If we delay loading of the globals until the corresponding
		// scope is expanded, generating an explicit variable request,
		// should we consider making all globals accessible with a scope per package?
		// Or users can just rely on watch variables.
		currPkg, err := s.debugger.CurrentPackage()
		if err != nil {
			s.sendErrorResponse(request.Request, UnableToListGlobals, "Unable to list globals", err.Error())
			return
		}
		currPkgFilter := fmt.Sprintf("^%s\\.", currPkg)
		globals, err := s.debugger.PackageVariables(currPkgFilter, DefaultLoadConfig)
		if err != nil {
			s.sendErrorResponse(request.Request, UnableToListGlobals, "Unable to list globals", err.Error())
			return
		}
		// Remove package prefix from the fully-qualified variable names.
		// We will include the package info once in the name of the scope instead.
		for i, g := range globals {
			globals[i].Name = strings.TrimPrefix(g.Name, currPkg+".")
		}

		globScope := &fullyQualifiedVariable{&proc.Variable{
			Name:     fmt.Sprintf("Globals (package %s)", currPkg),
			Children: slicePtrVarToSliceVar(globals),
		}, currPkg, true}
		scopeGlobals := dap.Scope{Name: globScope.Name, VariablesReference: s.variableHandles.create(globScope)}
		scopes = append(scopes, scopeGlobals)
	}
	response := &dap.ScopesResponse{
		Response: *newResponse(request.Request),
		Body:     dap.ScopesResponseBody{Scopes: scopes},
	}
	s.send(response)
}

func slicePtrVarToSliceVar(vars []*proc.Variable) []proc.Variable {
	r := make([]proc.Variable, len(vars))
	for i := range vars {
		r[i] = *vars[i]
	}
	return r
}

// onVariablesRequest handles 'variables' requests.
// This is a mandatory request to support.
func (s *Server) onVariablesRequest(request *dap.VariablesRequest) {
	v, ok := s.variableHandles.get(request.Arguments.VariablesReference)
	if !ok {
		s.sendErrorResponse(request.Request, UnableToLookupVariable, "Unable to lookup variable", fmt.Sprintf("unknown reference %d", request.Arguments.VariablesReference))
		return
	}
	children := make([]dap.Variable, 0)

	switch v.Kind {
	case reflect.Map:
		for i := 0; i < len(v.Children); i += 2 {
			// A map will have twice as many children as there are key-value elements.
			kvIndex := i / 2
			// Process children in pairs: even indices are map keys, odd indices are values.
			keyv, valv := &v.Children[i], &v.Children[i+1]
			keyexpr := fmt.Sprintf("(*(*%q)(%#x))", keyv.TypeString(), keyv.Addr)
			valexpr := fmt.Sprintf("%s[%s]", v.fullyQualifiedNameOrExpr, keyexpr)
			switch keyv.Kind {
			// For value expression, use the key value, not the corresponding expression if the key is a scalar.
			case reflect.Bool, reflect.Float32, reflect.Float64, reflect.Complex64, reflect.Complex128,
				reflect.Int, reflect.Int8, reflect.Int16, reflect.Int32, reflect.Int64,
				reflect.Uint, reflect.Uint8, reflect.Uint16, reflect.Uint32, reflect.Uint64, reflect.Uintptr:
				valexpr = fmt.Sprintf("%s[%s]", v.fullyQualifiedNameOrExpr, api.VariableValueAsString(keyv))
			case reflect.String:
				if key := constant.StringVal(keyv.Value); keyv.Len == int64(len(key)) { // fully loaded
					valexpr = fmt.Sprintf("%s[%q]", v.fullyQualifiedNameOrExpr, key)
				}
			}
			key, keyref := s.convertVariable(keyv, keyexpr)
			val, valref := s.convertVariable(valv, valexpr)
			// If key or value or both are scalars, we can use
			// a single variable to represet key:value format.
			// Otherwise, we must return separate variables for both.
			if keyref > 0 && valref > 0 { // Both are not scalars
				keyvar := dap.Variable{
					Name:               fmt.Sprintf("[key %d]", kvIndex),
					EvaluateName:       keyexpr,
					Value:              key,
					VariablesReference: keyref,
				}
				valvar := dap.Variable{
					Name:               fmt.Sprintf("[val %d]", kvIndex),
					EvaluateName:       valexpr,
					Value:              val,
					VariablesReference: valref,
				}
				children = append(children, keyvar, valvar)
			} else { // At least one is a scalar
				kvvar := dap.Variable{
					Name:         key,
					EvaluateName: valexpr,
					Value:        val,
				}
				if keyref != 0 { // key is a type to be expanded
					if len(key) > DefaultLoadConfig.MaxStringLen {
						// Truncate and make unique
						kvvar.Name = fmt.Sprintf("%s... @ %#x", key[0:DefaultLoadConfig.MaxStringLen], keyv.Addr)
					}
					kvvar.VariablesReference = keyref
				} else if valref != 0 { // val is a type to be expanded
					kvvar.VariablesReference = valref
				}
				children = append(children, kvvar)
			}
		}
	case reflect.Slice, reflect.Array:
		children = make([]dap.Variable, len(v.Children))
		for i := range v.Children {
			cfqname := fmt.Sprintf("%s[%d]", v.fullyQualifiedNameOrExpr, i)
			cvalue, cvarref := s.convertVariable(&v.Children[i], cfqname)
			children[i] = dap.Variable{
				Name:               fmt.Sprintf("[%d]", i),
				EvaluateName:       cfqname,
				Value:              cvalue,
				VariablesReference: cvarref,
			}
		}
	default:
		children = make([]dap.Variable, len(v.Children))
		for i := range v.Children {
			c := &v.Children[i]
			cfqname := fmt.Sprintf("%s.%s", v.fullyQualifiedNameOrExpr, c.Name)

			if strings.HasPrefix(c.Name, "~") || strings.HasPrefix(c.Name, ".") {
				cfqname = ""
			} else if v.isScope && v.fullyQualifiedNameOrExpr == "" {
				cfqname = c.Name
			} else if v.fullyQualifiedNameOrExpr == "" {
				cfqname = ""
			} else if v.Kind == reflect.Interface {
				cfqname = fmt.Sprintf("%s.(%s)", v.fullyQualifiedNameOrExpr, c.Name) // c is data
			} else if v.Kind == reflect.Ptr {
				cfqname = fmt.Sprintf("(*%v)", v.fullyQualifiedNameOrExpr) // c is the nameless pointer value
			} else if v.Kind == reflect.Complex64 || v.Kind == reflect.Complex128 {
				cfqname = "" // complex children are not struct fields and can't be accessed directly
			}
			cvalue, cvarref := s.convertVariable(c, cfqname)
			children[i] = dap.Variable{
				Name:               c.Name,
				EvaluateName:       cfqname,
				Value:              cvalue,
				VariablesReference: cvarref,
			}
		}
	}
	response := &dap.VariablesResponse{
		Response: *newResponse(request.Request),
		Body:     dap.VariablesResponseBody{Variables: children},
	}
	s.send(response)
}

// convertVariable converts proc.Variable to dap.Variable value and reference
// while keeping track of the full qualified name or load expression.
// Variable reference is used to keep track of the children associated with each
// variable. It is shared with the host via scopes or evaluate response and is an index
// into the s.variableHandles map, used to look up variables and their children on
// subsequent variables requests. A positive reference signals the host that another
// variables request can be issued to get the elements of the compound variable. As a
// custom, a zero reference, reminiscent of a zero pointer, is used to indicate that
// a scalar variable cannot be "dereferenced" to get its elements (as there are none).
func (s *Server) convertVariable(v *proc.Variable, qualifiedNameOrExpr string) (value string, variablesReference int) {
	return s.convertVariableWithOpts(v, qualifiedNameOrExpr, false)
}

func (s *Server) convertVariableToString(v *proc.Variable) string {
	val, _ := s.convertVariableWithOpts(v, "", true)
	return val
}

// convertVariableWithOpts allows to skip reference generation in case all we need is
// a string representation of the variable.
func (s *Server) convertVariableWithOpts(v *proc.Variable, qualifiedNameOrExpr string, skipRef bool) (value string, variablesReference int) {
	maybeCreateVariableHandle := func(v *proc.Variable) int {
		if skipRef {
			return 0
		}
		return s.variableHandles.create(&fullyQualifiedVariable{v, qualifiedNameOrExpr, false /*not a scope*/})
	}
	value = api.ConvertVar(v).SinglelineString()
	if v.Unreadable != nil {
		return
	}
	typeName := api.PrettyTypeName(v.DwarfType)

	// As per https://github.com/go-delve/delve/blob/master/Documentation/api/ClientHowto.md#looking-into-variables,
	// some of the types might be fully or partially not loaded based on LoadConfig. For now, clearly
	// communicate when values are not fully loaded. TODO(polina): look into loading on demand.

	switch v.Kind {
	case reflect.UnsafePointer:
		// Skip child reference
	case reflect.Ptr:
		if v.DwarfType != nil && len(v.Children) > 0 && v.Children[0].Addr != 0 && v.Children[0].Kind != reflect.Invalid {
			if v.Children[0].OnlyAddr {
				value = "(not loaded) " + value
			} else {
				variablesReference = maybeCreateVariableHandle(v)
			}
		}
	case reflect.Slice, reflect.Array:
		if v.Len > int64(len(v.Children)) { // Not fully loaded
			value = fmt.Sprintf("(loaded %d/%d) ", len(v.Children), v.Len) + value
		}
		if v.Base != 0 && len(v.Children) > 0 {
			variablesReference = maybeCreateVariableHandle(v)
		}
	case reflect.Map:
		if v.Len > int64(len(v.Children)/2) { // Not fully loaded
			value = fmt.Sprintf("(loaded %d/%d) ", len(v.Children)/2, v.Len) + value
		}
		if v.Base != 0 && len(v.Children) > 0 {
			variablesReference = maybeCreateVariableHandle(v)
		}
	case reflect.String:
		// TODO(polina): implement auto-loading here
	case reflect.Interface:
		if v.Addr != 0 && len(v.Children) > 0 && v.Children[0].Kind != reflect.Invalid && v.Children[0].Addr != 0 {
			if v.Children[0].OnlyAddr { // Not fully loaded
				// We might be loading variables from the frame that's not topmost, so use
				// frame-independent address-based expression, not fully-qualified name.
				loadExpr := fmt.Sprintf("*(*%q)(%#x)", typeName, v.Addr)
				s.log.Debugf("loading %s (type %s) with %s", qualifiedNameOrExpr, typeName, loadExpr)
				vLoaded, err := s.debugger.EvalVariableInScope(-1, 0, 0, loadExpr, DefaultLoadConfig)
				if err != nil {
					value += fmt.Sprintf(" - FAILED TO LOAD: %s", err)
				} else {
					v.Children = vLoaded.Children
					value = api.ConvertVar(v).SinglelineString()
				}
			}
			// Provide a reference to the child only if it fully loaded
			if !v.Children[0].OnlyAddr {
				variablesReference = maybeCreateVariableHandle(v)
			}
		}
	case reflect.Struct:
		if v.Len > int64(len(v.Children)) { // Not fully loaded
			value = fmt.Sprintf("(loaded %d/%d) ", len(v.Children), v.Len) + value
		}
		if len(v.Children) > 0 {
			variablesReference = maybeCreateVariableHandle(v)
		}
	case reflect.Complex64, reflect.Complex128:
		v.Children = make([]proc.Variable, 2)
		v.Children[0].Name = "real"
		v.Children[0].Value = constant.Real(v.Value)
		v.Children[1].Name = "imaginary"
		v.Children[1].Value = constant.Imag(v.Value)
		if v.Kind == reflect.Complex64 {
			v.Children[0].Kind = reflect.Float32
			v.Children[1].Kind = reflect.Float32
		} else {
			v.Children[0].Kind = reflect.Float64
			v.Children[1].Kind = reflect.Float64
		}
		fallthrough
	default: // Complex, Scalar, Chan, Func
		if len(v.Children) > 0 {
			variablesReference = maybeCreateVariableHandle(v)
		}
	}
	return
}

// onEvaluateRequest handles 'evalute' requests.
// This is a mandatory request to support.
// Support the following expressions:
// -- {expression} - evaluates the expression and returns the result as a variable
// -- call {function} - injects a function call and returns the result as a variable
// TODO(polina): users have complained about having to click to expand multi-level
// variables, so consider also adding the following:
// -- print {expression} - return the result as a string like from dlv cli
func (s *Server) onEvaluateRequest(request *dap.EvaluateRequest) {
	showErrorToUser := request.Arguments.Context != "watch"
	if s.debugger == nil {
		s.sendErrorResponseWithOpts(request.Request, UnableToEvaluateExpression, "Unable to evaluate expression", "debugger is nil", showErrorToUser)
		return
	}
	// Default to the topmost stack frame of the current goroutine in case
	// no frame is specified (e.g. when stopped on entry or no call stack frame is expanded)
	goid, frame := -1, 0
	if sf, ok := s.stackFrameHandles.get(request.Arguments.FrameId); ok {
		goid = sf.(stackFrame).goroutineID
		frame = sf.(stackFrame).frameIndex
	}

	response := &dap.EvaluateResponse{Response: *newResponse(request.Request)}
	isCall, err := regexp.MatchString(`^\s*call\s+\S+`, request.Arguments.Expression)
	if err == nil && isCall { // call {expression}
		// This call might be evaluated in the context of the frame that is not topmost
		// if the editor is set to view the variables for one of the parent frames.
		// If the call expression refers to any of these variables, unlike regular
		// expressions, it will evaluate them in the context of the topmost frame,
		// and the user will get an unexpected result or an unexpected symbol error.
		// We prevent this but disallowing any frames other than topmost.
		if frame > 0 {
			s.sendErrorResponseWithOpts(request.Request, UnableToEvaluateExpression, "Unable to evaluate expression", "call is only supported with topmost stack frame", showErrorToUser)
			return
		}
		stateBeforeCall, err := s.debugger.State( /*nowait*/ true)
		if err != nil {
			s.sendErrorResponseWithOpts(request.Request, UnableToEvaluateExpression, "Unable to evaluate expression", err.Error(), showErrorToUser)
			return
		}
		state, err := s.debugger.Command(&api.DebuggerCommand{
			Name:                 api.Call,
			ReturnInfoLoadConfig: api.LoadConfigFromProc(&DefaultLoadConfig),
			Expr:                 strings.Replace(request.Arguments.Expression, "call ", "", 1),
			UnsafeCall:           false,
			GoroutineID:          goid,
		}, nil)
		if _, isexited := err.(proc.ErrProcessExited); isexited || err == nil && state.Exited {
			e := &dap.TerminatedEvent{Event: *newEvent("terminated")}
			s.send(e)
			return
		}
		if err != nil {
			s.sendErrorResponseWithOpts(request.Request, UnableToEvaluateExpression, "Unable to evaluate expression", err.Error(), showErrorToUser)
			return
		}
		// After the call is done, the goroutine where we injected the call should
		// return to the original stopped line with return values. However,
		// it is not guaranteed to be selected due to the possibility of the
		// of simultaenous breakpoints. Therefore, we check all threads.
		var retVars []*proc.Variable
		for _, t := range state.Threads {
			if t.GoroutineID == stateBeforeCall.SelectedGoroutine.ID &&
				t.Line == stateBeforeCall.SelectedGoroutine.CurrentLoc.Line && t.CallReturn {
				// The call completed. Get the return values.
				retVars, err = s.debugger.FindThreadReturnValues(t.ID, DefaultLoadConfig)
				if err != nil {
					s.sendErrorResponseWithOpts(request.Request, UnableToEvaluateExpression, "Unable to evaluate expression", err.Error(), showErrorToUser)
					return
				}
				break
			}
		}
		if retVars == nil {
			// The call got interrupted by a stop (e.g. breakpoint in injected
			// function call or in another goroutine)
			s.resetHandlesForStoppedEvent()
			stopped := &dap.StoppedEvent{Event: *newEvent("stopped")}
			stopped.Body.AllThreadsStopped = true
			if state.SelectedGoroutine != nil {
				stopped.Body.ThreadId = state.SelectedGoroutine.ID
			}
			stopped.Body.Reason = s.debugger.StopReason().String()
			s.send(stopped)
			// TODO(polina): once this is asynchronous, we could wait to reply until the user
			// continues, call ends, original stop point is hit and return values are available.
			s.sendErrorResponseWithOpts(request.Request, UnableToEvaluateExpression, "Unable to evaluate expression", "call stopped", showErrorToUser)
			return
		}
		// The call completed and we can reply with its return values (if any)
		if len(retVars) > 0 {
			// Package one or more return values in a single scope-like nameless variable
			// that preserves their names.
			retVarsAsVar := &proc.Variable{Children: slicePtrVarToSliceVar(retVars)}
			// As a shortcut also express the return values as a single string.
			retVarsAsStr := ""
			for _, v := range retVars {
				retVarsAsStr += s.convertVariableToString(v) + ", "
			}
			response.Body = dap.EvaluateResponseBody{
				Result:             strings.TrimRight(retVarsAsStr, ", "),
				VariablesReference: s.variableHandles.create(&fullyQualifiedVariable{retVarsAsVar, "", false /*not a scope*/}),
			}
		}
	} else { // {expression}
		exprVar, err := s.debugger.EvalVariableInScope(goid, frame, 0, request.Arguments.Expression, DefaultLoadConfig)
		if err != nil {
			s.sendErrorResponseWithOpts(request.Request, UnableToEvaluateExpression, "Unable to evaluate expression", err.Error(), showErrorToUser)
			return
		}
		// TODO(polina): as far as I can tell, evaluateName is ignored by vscode for expression variables.
		// Should it be skipped alltogether for all levels?
		exprVal, exprRef := s.convertVariable(exprVar, fmt.Sprintf("(%s)", request.Arguments.Expression))
		response.Body = dap.EvaluateResponseBody{Result: exprVal, VariablesReference: exprRef}
	}
	s.send(response)
}

// onTerminateRequest sends a not-yet-implemented error response.
// Capability 'supportsTerminateRequest' is not set in 'initialize' response.
func (s *Server) onTerminateRequest(request *dap.TerminateRequest) {
	s.sendNotYetImplementedErrorResponse(request.Request)
}

// onRestartRequest sends a not-yet-implemented error response
// Capability 'supportsRestartRequest' is not set in 'initialize' response.
func (s *Server) onRestartRequest(request *dap.RestartRequest) {
	s.sendNotYetImplementedErrorResponse(request.Request)
}

// onSetFunctionBreakpointsRequest sends a not-yet-implemented error response.
// Capability 'supportsFunctionBreakpoints' is not set 'initialize' response.
func (s *Server) onSetFunctionBreakpointsRequest(request *dap.SetFunctionBreakpointsRequest) {
	s.sendNotYetImplementedErrorResponse(request.Request)
}

// onStepBackRequest sends a not-yet-implemented error response.
// Capability 'supportsStepBack' is not set 'initialize' response.
func (s *Server) onStepBackRequest(request *dap.StepBackRequest) {
	s.sendNotYetImplementedErrorResponse(request.Request)
}

// onReverseContinueRequest sends a not-yet-implemented error response.
// Capability 'supportsStepBack' is not set 'initialize' response.
func (s *Server) onReverseContinueRequest(request *dap.ReverseContinueRequest) {
	s.sendNotYetImplementedErrorResponse(request.Request)
}

// onSetVariableRequest sends a not-yet-implemented error response.
// Capability 'supportsSetVariable' is not set 'initialize' response.
func (s *Server) onSetVariableRequest(request *dap.SetVariableRequest) { // TODO V0
	s.sendNotYetImplementedErrorResponse(request.Request)
}

// onSetExpression sends a not-yet-implemented error response.
// Capability 'supportsSetExpression' is not set 'initialize' response.
func (s *Server) onSetExpressionRequest(request *dap.SetExpressionRequest) {
	s.sendNotYetImplementedErrorResponse(request.Request)
}

// onLoadedSourcesRequest sends a not-yet-implemented error response.
// Capability 'supportsLoadedSourcesRequest' is not set 'initialize' response.
func (s *Server) onLoadedSourcesRequest(request *dap.LoadedSourcesRequest) {
	s.sendNotYetImplementedErrorResponse(request.Request)
}

// onReadMemoryRequest sends a not-yet-implemented error response.
// Capability 'supportsReadMemoryRequest' is not set 'initialize' response.
func (s *Server) onReadMemoryRequest(request *dap.ReadMemoryRequest) {
	s.sendNotYetImplementedErrorResponse(request.Request)
}

// onDisassembleRequest sends a not-yet-implemented error response.
// Capability 'supportsDisassembleRequest' is not set 'initialize' response.
func (s *Server) onDisassembleRequest(request *dap.DisassembleRequest) {
	s.sendNotYetImplementedErrorResponse(request.Request)
}

// onCancelRequest sends a not-yet-implemented error response.
// Capability 'supportsCancelRequest' is not set 'initialize' response.
func (s *Server) onCancelRequest(request *dap.CancelRequest) {
	s.sendNotYetImplementedErrorResponse(request.Request)
}

// sendErrorResponseWithOpts offers configuration options.
//   showUser - if true, the error will be shown to the user (e.g. via a visible pop-up)
func (s *Server) sendErrorResponseWithOpts(request dap.Request, id int, summary, details string, showUser bool) {
	er := &dap.ErrorResponse{}
	er.Type = "response"
	er.Command = request.Command
	er.RequestSeq = request.Seq
	er.Success = false
	er.Message = summary
	er.Body.Error.Id = id
	er.Body.Error.Format = fmt.Sprintf("%s: %s", summary, details)
	er.Body.Error.ShowUser = showUser
	s.log.Debug(er.Body.Error.Format)
	s.send(er)
}

// sendErrorResponse sends an error response with default visibility settings.
func (s *Server) sendErrorResponse(request dap.Request, id int, summary, details string) {
	s.sendErrorResponseWithOpts(request, id, summary, details, false /*showUser*/)
}

// sendInternalErrorResponse sends an "internal error" response back to the client.
// We only take a seq here because we don't want to make assumptions about the
// kind of message received by the server that this error is a reply to.
func (s *Server) sendInternalErrorResponse(seq int, details string) {
	er := &dap.ErrorResponse{}
	er.Type = "response"
	er.RequestSeq = seq
	er.Success = false
	er.Message = "Internal Error"
	er.Body.Error.Id = InternalError
	er.Body.Error.Format = fmt.Sprintf("%s: %s", er.Message, details)
	s.log.Debug(er.Body.Error.Format)
	s.send(er)
}

func (s *Server) sendUnsupportedErrorResponse(request dap.Request) {
	s.sendErrorResponse(request, UnsupportedCommand, "Unsupported command",
		fmt.Sprintf("cannot process %q request", request.Command))
}

func (s *Server) sendNotYetImplementedErrorResponse(request dap.Request) {
	s.sendErrorResponse(request, NotYetImplemented, "Not yet implemented",
		fmt.Sprintf("cannot process %q request", request.Command))
}

func newResponse(request dap.Request) *dap.Response {
	return &dap.Response{
		ProtocolMessage: dap.ProtocolMessage{
			Seq:  0,
			Type: "response",
		},
		Command:    request.Command,
		RequestSeq: request.Seq,
		Success:    true,
	}
}

func newEvent(event string) *dap.Event {
	return &dap.Event{
		ProtocolMessage: dap.ProtocolMessage{
			Seq:  0,
			Type: "event",
		},
		Event: event,
	}
}

const BetterBadAccessError = `invalid memory address or nil pointer dereference [signal SIGSEGV: segmentation violation]
Unable to propagate EXC_BAD_ACCESS signal to target process and panic (see https://github.com/go-delve/delve/issues/852)`

func (s *Server) resetHandlesForStoppedEvent() {
	s.stackFrameHandles.reset()
	s.variableHandles.reset()
}

// doCommand runs a debugger command until it stops on
// termination, error, breakpoint, etc, when an appropriate
// event needs to be sent to the client.
func (s *Server) doCommand(command string) {
	if s.debugger == nil {
		return
	}

	state, err := s.debugger.Command(&api.DebuggerCommand{Name: command}, nil)
	if _, isexited := err.(proc.ErrProcessExited); isexited || err == nil && state.Exited {
		e := &dap.TerminatedEvent{Event: *newEvent("terminated")}
		s.send(e)
		return
	}

	s.resetHandlesForStoppedEvent()
	stopped := &dap.StoppedEvent{Event: *newEvent("stopped")}
	stopped.Body.AllThreadsStopped = true

	if err == nil {
		if state.SelectedGoroutine != nil {
			stopped.Body.ThreadId = state.SelectedGoroutine.ID
		}

		switch s.debugger.StopReason() {
		case proc.StopNextFinished:
			stopped.Body.Reason = "step"
		default:
			stopped.Body.Reason = "breakpoint"
		}
		if state.CurrentThread.Breakpoint != nil {
			switch state.CurrentThread.Breakpoint.Name {
			case proc.FatalThrow:
				stopped.Body.Reason = "fatal error"
			case proc.UnrecoveredPanic:
				stopped.Body.Reason = "panic"
			}
		}
		s.send(stopped)
	} else {
		s.log.Error("runtime error: ", err)
		stopped.Body.Reason = "runtime error"
		stopped.Body.Text = err.Error()
		// Special case in the spirit of https://github.com/microsoft/vscode-go/issues/1903
		if stopped.Body.Text == "bad access" {
			stopped.Body.Text = BetterBadAccessError
		}
		state, err := s.debugger.State( /*nowait*/ true)
		if err == nil {
			stopped.Body.ThreadId = state.CurrentThread.GoroutineID
		}
		s.send(stopped)

		// TODO(polina): according to the spec, the extra 'text' is supposed to show up in the UI (e.g. on hover),
		// but so far I am unable to get this to work in vscode - see https://github.com/microsoft/vscode/issues/104475.
		// Options to explore:
		//   - supporting ExceptionInfo request
		//   - virtual variable scope for Exception that shows the message (details here: https://github.com/microsoft/vscode/issues/3101)
		// In the meantime, provide the extra details by outputing an error message.
		s.send(&dap.OutputEvent{
			Event: *newEvent("output"),
			Body: dap.OutputEventBody{
				Output:   fmt.Sprintf("ERROR: %s\n", stopped.Body.Text),
				Category: "stderr",
			}})
	}
}<|MERGE_RESOLUTION|>--- conflicted
+++ resolved
@@ -54,7 +54,7 @@
 // reads, decodes and processes each request, issuing commands to the
 // underlying debugger and sending back events and responses.
 // This gorouitne sends a stop-server signal via config.DisconnecChan
-// when encounering a clientt connection error or responding to
+// when encounering a client connection error or responding to
 // a DAP disconnect request.
 //
 // TODO(polina): add another layer of per-client goroutines to support multiple clients
@@ -179,20 +179,8 @@
 	}
 
 	if s.debugger != nil {
-<<<<<<< HEAD
 		killProcess := s.config.Debugger.AttachPid == 0
 		s.stopDebugSession(killProcess)
-=======
-		kill := s.config.Debugger.AttachPid == 0
-		if err := s.debugger.Detach(kill); err != nil {
-			switch err.(type) {
-			case *proc.ErrProcessExited:
-				s.log.Debug(err)
-			default:
-				s.log.Error(err)
-			}
-		}
->>>>>>> 618f3669
 	} else {
 		s.stopNoDebugProcess()
 	}
@@ -617,6 +605,10 @@
 		s.sendErrorResponse(request.Request, FailedToLaunch, "Failed to launch", err.Error())
 		return
 	}
+
+	// Notify the client that the debugger is ready to start accepting
+	// configuration requests for setting breakpoints, etc. The client
+	// will end the configuration sequence with 'configurationDone'.
 	s.send(&dap.InitializedEvent{Event: *newEvent("initialized")})
 	s.send(&dap.LaunchResponse{Response: *newResponse(request.Request)})
 }
@@ -637,16 +629,8 @@
 }
 
 func (s *Server) stopNoDebugProcess() {
-<<<<<<< HEAD
-	if s.noDebugProcess == nil {
-		return
-	}
-=======
-	s.mu.Lock()
 	p := s.noDebugProcess
 	s.noDebugProcess = nil
-	defer s.mu.Unlock()
->>>>>>> 618f3669
 
 	// TODO(hyangah): gracefully terminate the process and its children processes.
 	if p != nil && !p.ProcessState.Exited() {
@@ -680,7 +664,6 @@
 	} else {
 		s.stopNoDebugProcess()
 	}
-<<<<<<< HEAD
 	s.mu.Unlock()
 	s.triggerServerStop()
 }
@@ -701,11 +684,6 @@
 			s.log.Error(err)
 		}
 	}
-=======
-
-	// TODO(polina): make thread-safe when handlers become asynchronous.
-	s.signalDisconnect()
->>>>>>> 618f3669
 }
 
 func (s *Server) onSetBreakpointsRequest(request *dap.SetBreakpointsRequest) {
@@ -880,8 +858,7 @@
 		s.setLaunchAttachArgs(request)
 		var err error
 		if s.debugger, err = debugger.New(&s.config.Debugger, nil); err != nil {
-			s.sendErrorResponse(request.Request,
-				FailedToAttach, "Failed to attach", err.Error())
+			s.sendErrorResponse(request.Request, FailedToAttach, "Failed to attach", err.Error())
 			return
 		}
 	} else {
