--- conflicted
+++ resolved
@@ -543,6 +543,9 @@
 		// Optional (capability ‘supportsCancelRequest’)
 		// TODO: does this request make sense for delve?
 		s.onCancelRequest(request)
+	case *dap.ExceptionInfoRequest:
+		// Optional (capability ‘supportsExceptionInfoRequest’)
+		s.onExceptionInfoRequest(request)
 	//--- Requests that we do not plan to support ---
 	case *dap.RestartFrameRequest:
 		// Optional (capability ’supportsRestartFrame’)
@@ -567,18 +570,6 @@
 	case *dap.CompletionsRequest:
 		// Optional (capability ‘supportsCompletionsRequest’)
 		s.sendUnsupportedErrorResponse(request.Request)
-	case *dap.ExceptionInfoRequest:
-		// Optional (capability ‘supportsExceptionInfoRequest’)
-<<<<<<< HEAD
-		s.onExceptionInfoRequest(request)
-	case *dap.LoadedSourcesRequest:
-		// Optional (capability ‘supportsLoadedSourcesRequest’)
-		// TODO: implement this request in V1
-		s.onLoadedSourcesRequest(request)
-=======
-		// TODO: does this request make sense for delve?
-		s.sendUnsupportedErrorResponse(request.Request)
->>>>>>> 58762685
 	case *dap.DataBreakpointInfoRequest:
 		// Optional (capability ‘supportsDataBreakpoints’)
 		s.sendUnsupportedErrorResponse(request.Request)
@@ -2061,23 +2052,6 @@
 		if err == nil {
 			stopped.Body.ThreadId = stoppedGoroutineID(state)
 		}
-<<<<<<< HEAD
-		s.send(stopped)
-=======
-
-		// TODO(polina): according to the spec, the extra 'text' is supposed to show up in the UI (e.g. on hover),
-		// but so far I am unable to get this to work in vscode - see https://github.com/microsoft/vscode/issues/104475.
-		// Options to explore:
-		//   - supporting ExceptionInfo request
-		//   - virtual variable scope for Exception that shows the message (details here: https://github.com/microsoft/vscode/issues/3101)
-		// In the meantime, provide the extra details by outputing an error message.
-		s.send(&dap.OutputEvent{
-			Event: *newEvent("output"),
-			Body: dap.OutputEventBody{
-				Output:   fmt.Sprintf("ERROR: %s\n", stopped.Body.Text),
-				Category: "stderr",
-			}})
->>>>>>> 58762685
 	}
 
 	// NOTE: If we happen to be responding to another request with an is-running
