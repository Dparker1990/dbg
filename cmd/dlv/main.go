--- conflicted
+++ resolved
@@ -5,341 +5,10 @@
 	"github.com/derekparker/delve/version"
 )
 
-<<<<<<< HEAD
-const version string = "0.10.0-alpha"
-
-var (
-	Log        bool
-	Headless   bool
-	Addr       string
-	InitFile   string
-	BuildFlags string
-	Wd         string
-)
-
-func main() {
-	// Config setup and load.
-	conf := config.LoadConfig()
-
-	// Main dlv root command.
-	rootCommand := &cobra.Command{
-		Use:   "dlv",
-		Short: "Delve is a debugger for the Go programming language.",
-		Long: `Delve is a source level debugger for Go programs.
-
-Delve enables you to interact with your program by controlling the execution of the process,
-evaluating variables, and providing information of thread / goroutine state, CPU register state and more.
-
-The goal of this tool is to provide a simple yet powerful interface for debugging Go programs.
-`,
-	}
-	rootCommand.PersistentFlags().StringVarP(&Addr, "listen", "l", "localhost:0", "Debugging server listen address.")
-	rootCommand.PersistentFlags().BoolVarP(&Log, "log", "", false, "Enable debugging server logging.")
-	rootCommand.PersistentFlags().BoolVarP(&Headless, "headless", "", false, "Run debug server only, in headless mode.")
-	rootCommand.PersistentFlags().StringVar(&InitFile, "init", "", "Init file, executed by the terminal client.")
-	rootCommand.PersistentFlags().StringVar(&BuildFlags, "build-flags", "", "Build flags, to be passed to the compiler.")
-	rootCommand.PersistentFlags().StringVar(&Wd, "wd", ".", "Working directory of program.")
-
-	// 'version' subcommand.
-	versionCommand := &cobra.Command{
-		Use:   "version",
-		Short: "Prints version.",
-		Run: func(cmd *cobra.Command, args []string) {
-			fmt.Println("Delve version: " + version)
-		},
-	}
-	rootCommand.AddCommand(versionCommand)
-
-	// Deprecated 'run' subcommand.
-	runCommand := &cobra.Command{
-		Use:   "run",
-		Short: "Deprecated command. Use 'debug' instead.",
-		Run: func(cmd *cobra.Command, args []string) {
-			fmt.Println("This command is deprecated, please use 'debug' instead.")
-			os.Exit(0)
-		},
-	}
-	rootCommand.AddCommand(runCommand)
-
-	// 'debug' subcommand.
-	debugCommand := &cobra.Command{
-		Use:   "debug",
-		Short: "Compile and begin debugging program.",
-		Long: `Compiles your program with optimizations disabled,
-starts and attaches to it, and enables you to immediately begin debugging your program.`,
-		Run: func(cmd *cobra.Command, args []string) {
-			status := func() int {
-				const debugname = "debug"
-				goBuild := exec.Command("go", "build", "-o", debugname, "-gcflags", "-N -l", BuildFlags)
-				goBuild.Stderr = os.Stderr
-				err := goBuild.Run()
-				if err != nil {
-					return 1
-				}
-				fp, err := filepath.Abs("./" + debugname)
-				if err != nil {
-					fmt.Fprintf(os.Stderr, err.Error())
-					return 1
-				}
-				defer os.Remove(fp)
-
-				// get absolute path to debug binary
-				// FIXME when error returned
-				abs, _ := filepath.Abs(debugname)
-				processArgs := append([]string{abs}, args...)
-				return execute(0, processArgs, conf)
-			}()
-			os.Exit(status)
-		},
-	}
-	rootCommand.AddCommand(debugCommand)
-
-	// 'exec' subcommand.
-	execCommand := &cobra.Command{
-		Use:   "exec [./path/to/binary]",
-		Short: "Runs precompiled binary, attaches and begins debug session.",
-		PersistentPreRunE: func(cmd *cobra.Command, args []string) error {
-			if len(args) == 0 {
-				return errors.New("you must provide a path to a binary")
-			}
-			return nil
-		},
-		Run: func(cmd *cobra.Command, args []string) {
-			os.Exit(execute(0, args, conf))
-		},
-	}
-	rootCommand.AddCommand(execCommand)
-
-	// 'trace' subcommand.
-	var traceAttachPid int
-	traceCommand := &cobra.Command{
-		Use:   "trace [regexp]",
-		Short: "Compile and begin tracing program.",
-		Long:  "Trace program execution. Will set a tracepoint on every function matching [regexp] and output information when tracepoint is hit.",
-		Run: func(cmd *cobra.Command, args []string) {
-			status := func() int {
-				const debugname = "debug"
-				var processArgs []string
-				if traceAttachPid == 0 {
-					goBuild := exec.Command("go", "build", "-o", debugname, "-gcflags", "-N -l", BuildFlags)
-					goBuild.Stderr = os.Stderr
-					err := goBuild.Run()
-					if err != nil {
-						return 1
-					}
-					fp, err := filepath.Abs("./" + debugname)
-					if err != nil {
-						fmt.Fprintf(os.Stderr, err.Error())
-						return 1
-					}
-					defer os.Remove(fp)
-
-					processArgs = append([]string{"./" + debugname}, args...)
-				}
-				// Make a TCP listener
-				listener, err := net.Listen("tcp", Addr)
-				if err != nil {
-					fmt.Printf("couldn't start listener: %s\n", err)
-					return 1
-				}
-				defer listener.Close()
-
-				// Create and start a debugger server
-				server := rpc.NewServer(&service.Config{
-					Listener:    listener,
-					ProcessArgs: processArgs,
-					AttachPid:   traceAttachPid,
-				}, Log)
-				if err := server.Run(); err != nil {
-					fmt.Fprintln(os.Stderr, err)
-					return 1
-				}
-				sigChan := make(chan os.Signal)
-				signal.Notify(sigChan, sys.SIGINT)
-				client := rpc.NewClient(listener.Addr().String())
-				funcs, err := client.ListFunctions(args[0])
-				if err != nil {
-					fmt.Fprintln(os.Stderr, err)
-					return 1
-				}
-				for i := range funcs {
-					_, err := client.CreateBreakpoint(&api.Breakpoint{FunctionName: funcs[i], Tracepoint: true})
-					if err != nil {
-						fmt.Fprintln(os.Stderr, err)
-						return 1
-					}
-				}
-				stateChan := client.Continue()
-				for {
-					select {
-					case state := <-stateChan:
-						if state.Err != nil {
-							fmt.Fprintln(os.Stderr, state.Err)
-							return 0
-						}
-						var args []string
-						var fname string
-						if state.CurrentThread != nil && state.CurrentThread.Function != nil {
-							fname = state.CurrentThread.Function.Name
-						}
-						if state.BreakpointInfo != nil {
-							for _, arg := range state.BreakpointInfo.Arguments {
-								args = append(args, arg.SinglelineString())
-							}
-						}
-						fmt.Printf("%s(%s) %s:%d\n", fname, strings.Join(args, ", "), state.CurrentThread.File, state.CurrentThread.Line)
-					case <-sigChan:
-						server.Stop(traceAttachPid == 0)
-						return 1
-					}
-				}
-				return 0
-			}()
-			os.Exit(status)
-		},
-	}
-	traceCommand.Flags().IntVarP(&traceAttachPid, "pid", "p", 0, "Pid to attach to.")
-	rootCommand.AddCommand(traceCommand)
-
-	// 'test' subcommand.
-	testCommand := &cobra.Command{
-		Use:   "test",
-		Short: "Compile test binary and begin debugging program.",
-		Long: `Compiles a test binary with optimizations disabled,
-starts and attaches to it, and enable you to immediately begin debugging your program.`,
-		Run: func(cmd *cobra.Command, args []string) {
-			status := func() int {
-				wd, err := os.Getwd()
-				if err != nil {
-					fmt.Fprintf(os.Stderr, err.Error())
-					return 1
-				}
-				base := filepath.Base(wd)
-				goTest := exec.Command("go", "test", "-c", "-gcflags", "-N -l", BuildFlags)
-				goTest.Stderr = os.Stderr
-				err = goTest.Run()
-				if err != nil {
-					return 1
-				}
-				debugname := "./" + base + ".test"
-				defer os.Remove(debugname)
-				processArgs := append([]string{debugname}, args...)
-
-				return execute(0, processArgs, conf)
-			}()
-			os.Exit(status)
-		},
-	}
-	rootCommand.AddCommand(testCommand)
-
-	// 'attach' subcommand.
-	attachCommand := &cobra.Command{
-		Use:   "attach [pid]",
-		Short: "Attach to running process and begin debugging.",
-		Long:  "Attach to running process and begin debugging.",
-		PersistentPreRunE: func(cmd *cobra.Command, args []string) error {
-			if len(args) == 0 {
-				return errors.New("you must provide a PID")
-			}
-			return nil
-		},
-		Run: func(cmd *cobra.Command, args []string) {
-			pid, err := strconv.Atoi(args[0])
-			if err != nil {
-				fmt.Fprintf(os.Stderr, "Invalid pid: %s\n", args[0])
-				os.Exit(1)
-			}
-			os.Exit(execute(pid, nil, conf))
-		},
-	}
-	rootCommand.AddCommand(attachCommand)
-
-	// 'connect' subcommand.
-	connectCommand := &cobra.Command{
-		Use:   "connect [addr]",
-		Short: "Connect to a headless debug server.",
-		Long:  "Connect to a headless debug server.",
-		Run: func(cmd *cobra.Command, args []string) {
-			if len(args) == 0 {
-				fmt.Fprintf(os.Stderr, "An address was not provided. You must provide an address as the first argument.\n")
-				os.Exit(1)
-			}
-			addr := args[0]
-			if addr == "" {
-				fmt.Fprintf(os.Stderr, "An empty address was provided. You must provide an address as the first argument.\n")
-				os.Exit(1)
-			}
-			os.Exit(connect(addr, conf))
-		},
-	}
-	rootCommand.AddCommand(connectCommand)
-
-	rootCommand.Execute()
-}
-
-func connect(addr string, conf *config.Config) int {
-	// Create and start a terminal - attach to running instance
-	var client service.Client
-	client = rpc.NewClient(addr)
-	term := terminal.New(client, conf)
-	err, status := term.Run()
-	if err != nil {
-		fmt.Println(err)
-	}
-	return status
-}
-
-func execute(attachPid int, processArgs []string, conf *config.Config) int {
-	// Make a TCP listener
-	listener, err := net.Listen("tcp", Addr)
-	if err != nil {
-		fmt.Printf("couldn't start listener: %s\n", err)
-		return 1
-	}
-	defer listener.Close()
-
-	if Headless && (InitFile != "") {
-		fmt.Fprintf(os.Stderr, "Warning: init file ignored\n")
-	}
-
-	// Create and start a debugger server
-	server := rpc.NewServer(&service.Config{
-		Listener:    listener,
-		ProcessArgs: processArgs,
-		AttachPid:   attachPid,
-		Wd:          Wd,
-	}, Log)
-	if err := server.Run(); err != nil {
-		fmt.Fprintln(os.Stderr, err)
-		return 1
-	}
-
-	var status int
-	if !Headless {
-		// Create and start a terminal
-		var client service.Client
-		client = rpc.NewClient(listener.Addr().String())
-		term := terminal.New(client, conf)
-		term.InitFile = InitFile
-		err, status = term.Run()
-	} else {
-		ch := make(chan os.Signal)
-		signal.Notify(ch, sys.SIGINT)
-		<-ch
-		err = server.Stop(true)
-	}
-
-	if err != nil {
-		fmt.Println(err)
-	}
-
-	return status
-=======
 // Build is the git sha of this binaries build.
 var Build string
 
 func main() {
 	version.DelveVersion.Build = Build
 	cmds.New().Execute()
->>>>>>> c4e01da5
 }